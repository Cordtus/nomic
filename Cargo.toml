--- conflicted
+++ resolved
@@ -6,12 +6,7 @@
 default-run = "nomic"
 
 [dependencies]
-bitcoin = { version = "0.29.2", features = ["serde", "rand"] }
-<<<<<<< HEAD
-orga = { git = "https://github.com/nomic-io/orga.git", rev = "acf1b9af60af7e522a47abc6b260ae61e57c2829", features = [
-=======
-orga = { git = "https://github.com/nomic-io/orga.git", rev = "4274220595a14f759e009a912ee96b6e8013e281", features = [
->>>>>>> eab3d596
+orga = { git = "https://github.com/nomic-io/orga.git", rev = "35988d76b58008e37794064c41f3d0ba102ca0c8", features = [
     "merk-verify",
 ] }
 thiserror = "1.0.30"
@@ -51,18 +46,18 @@
 cosmos-sdk-proto = { version = "0.23.0", optional = true }
 prometheus_exporter = "0.8.5"
 lazy_static = "1.4.0"
-<<<<<<< HEAD
-prost = "0.11.9"
+prost = "0.13.3"
 cosmrs = "0.14.0"
 ripemd = "0.1.3"
-frost-secp256k1-tr = {git = "https://github.com/ZcashFoundation/frost", rev = "20c2c98a931c564655e2a03719e19ba916e11545", features = ["nightly"] }
-=======
+frost-secp256k1-tr = { git = "https://github.com/ZcashFoundation/frost", rev = "20c2c98a931c564655e2a03719e19ba916e11545", features = [
+    "nightly",
+] }
 alloy = { version = "0.2.1", features = [
     "full",
     "node-bindings",
     "sol-types",
 ], optional = true }
->>>>>>> eab3d596
+bitcoin = { version = "0.29.2", features = ["serde", "rand"] }
 
 [dev-dependencies]
 bitcoind = { version = "0.27.0", features = ["22_0"] }
@@ -83,11 +78,7 @@
 glob = "0.3.1"
 
 [features]
-<<<<<<< HEAD
-default = ["full", "feat-ibc", "testnet", "signet"]
-=======
-default = ["full", "feat-ibc", "legacy-bin"]
->>>>>>> eab3d596
+default = ["full", "feat-ibc", "testnet", "ethereum"]
 full = [
     "bitcoincore-rpc-async",
     "clap",
@@ -107,11 +98,8 @@
 testnet = []
 devnet = []
 legacy-bin = []
-<<<<<<< HEAD
 signet = []
-=======
 ethereum = ["alloy"]
->>>>>>> eab3d596
 
 [profile.release]
 overflow-checks = true
