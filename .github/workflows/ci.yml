name: CI

on:
  push:
    branches: [ master, develop ]
  pull_request:
    branches: [ master, develop ]

env:
  CARGO_TERM_COLOR: always

jobs:
<<<<<<< HEAD
=======
  build-base:
    runs-on: ubuntu-latest
    steps:
    - name: Checkout
      uses: actions/checkout@v2
    - name: Use Nightly
      uses: actions-rs/toolchain@v1
      with:
          toolchain: nightly-2022-11-18
          override: true
    - name: Build
      uses: actions-rs/cargo@v1
      with:
          command: build
          args: --verbose


  build-all-features:
    runs-on: ubuntu-latest
    steps:
    - name: Checkout
      uses: actions/checkout@v2
    - name: Use Nightly
      uses: actions-rs/toolchain@v1
      with:
          toolchain: nightly-2022-11-18
          override: true
    - name: Build
      uses: actions-rs/cargo@v1
      with:
          command: build
          args: --verbose --all-features

>>>>>>> 51d8f884
  test-base:
    runs-on: ubuntu-latest
    steps:
    - name: Checkout
      uses: actions/checkout@v2
    - name: Use Nightly
      uses: actions-rs/toolchain@v1
      with:
          toolchain: nightly-2022-11-18
          override: true
    - name: Cache
      uses: actions/cache@v3
      with:
        path: |
          ~/.cargo/bin/
          ~/.cargo/registry/index/
          ~/.cargo/registry/cache/
          ~/.cargo/git/db/
          ~/.cargo/registry/src/**/librocksdb-sys-*
          target/
        key: ${{ runner.os }}-test-base-${{ hashFiles('Cargo.toml') }}
    - name: Test
      uses: actions-rs/cargo@v1
      with:
          command: test
          args: --verbose

  test-all-features:
    runs-on: ubuntu-latest
    steps:
    - name: Checkout
      uses: actions/checkout@v2
    - name: Use Nightly
      uses: actions-rs/toolchain@v1
      with:
          toolchain: nightly-2022-11-18
          override: true
    - name: Cache
      uses: actions/cache@v3
      with:
        path: |
          ~/.cargo/bin/
          ~/.cargo/registry/index/
          ~/.cargo/registry/cache/
          ~/.cargo/git/db/
          ~/.cargo/registry/src/**/librocksdb-sys-*
          target/
        key: ${{ runner.os }}-test-all-features-${{ hashFiles('Cargo.toml') }}
    - name: Test
      uses: actions-rs/cargo@v1
      with:
          command: test
          args: --verbose --all-features

  coverage:
      runs-on: ubuntu-latest
      steps:
      - name: Checkout
        uses: actions/checkout@v2
      - name: Use Nightly
        uses: actions-rs/toolchain@v1
        with:
<<<<<<< HEAD
          toolchain: nightly-2022-11-18
=======
            toolchain: nightly-2022-11-18
>>>>>>> 51d8f884
            components: llvm-tools-preview
            override: true
    - name: Cache
      uses: actions/cache@v3
      with:
        path: |
          ~/.cargo/bin/
          ~/.cargo/registry/index/
          ~/.cargo/registry/cache/
          ~/.cargo/git/db/
          ~/.cargo/registry/src/**/librocksdb-sys-*
          target/
        key: ${{ runner.os }}-coverage-${{ hashFiles('Cargo.toml') }}
      - name: Install Coverage Tooling
        uses: actions-rs/cargo@v1
        with:
            command: install
            args: cargo-llvm-cov --force
      - name: Run Coverage
        uses: actions-rs/cargo@v1
        with:
            command: llvm-cov
            args: --all-features --workspace --lcov --output-path lcov.info
      - name: Upload to codecov.io
        uses: codecov/codecov-action@v2
        with:
            token: ${{ secrets.CODECOV_TOKEN }}
            files: lcov.info
            fail_ci_if_error: true

  format:
    runs-on: ubuntu-latest
    steps:
    - name: Checkout
      uses: actions/checkout@v2
    - name: Use Nightly
      uses: actions-rs/toolchain@v1
      with:
          toolchain: nightly-2022-11-18
          components: rustfmt
          override: true
    - name: Check
      uses: actions-rs/cargo@v1
      with:
          command: fmt
          args: --all -- --check

  clippy:
    runs-on: ubuntu-latest
    steps:
    - name: Checkout
      uses: actions/checkout@v2
    - name: Use Nightly
      uses: actions-rs/toolchain@v1
      with:
          toolchain: nightly-2022-11-18
          components: clippy
          override: true
<<<<<<< HEAD
    - name: Cache
      uses: actions/cache@v3
      with:
        path: |
          ~/.cargo/bin/
          ~/.cargo/registry/index/
          ~/.cargo/registry/cache/
          ~/.cargo/git/db/
          ~/.cargo/registry/src/**/librocksdb-sys-*
          target/
        key: ${{ runner.os }}-clippy-${{ hashFiles('Cargo.toml') }}
=======
>>>>>>> 51d8f884
    - name: Check
      uses: actions-rs/clippy-check@v1
      with:
        token: ${{ secrets.GITHUB_TOKEN }}
        args: --all-features -- -D warnings
<|MERGE_RESOLUTION|>--- conflicted
+++ resolved
@@ -10,42 +10,6 @@
   CARGO_TERM_COLOR: always
 
 jobs:
-<<<<<<< HEAD
-=======
-  build-base:
-    runs-on: ubuntu-latest
-    steps:
-    - name: Checkout
-      uses: actions/checkout@v2
-    - name: Use Nightly
-      uses: actions-rs/toolchain@v1
-      with:
-          toolchain: nightly-2022-11-18
-          override: true
-    - name: Build
-      uses: actions-rs/cargo@v1
-      with:
-          command: build
-          args: --verbose
-
-
-  build-all-features:
-    runs-on: ubuntu-latest
-    steps:
-    - name: Checkout
-      uses: actions/checkout@v2
-    - name: Use Nightly
-      uses: actions-rs/toolchain@v1
-      with:
-          toolchain: nightly-2022-11-18
-          override: true
-    - name: Build
-      uses: actions-rs/cargo@v1
-      with:
-          command: build
-          args: --verbose --all-features
-
->>>>>>> 51d8f884
   test-base:
     runs-on: ubuntu-latest
     steps:
@@ -108,11 +72,7 @@
       - name: Use Nightly
         uses: actions-rs/toolchain@v1
         with:
-<<<<<<< HEAD
-          toolchain: nightly-2022-11-18
-=======
             toolchain: nightly-2022-11-18
->>>>>>> 51d8f884
             components: llvm-tools-preview
             override: true
     - name: Cache
@@ -171,7 +131,11 @@
           toolchain: nightly-2022-11-18
           components: clippy
           override: true
-<<<<<<< HEAD
+    - name: Check
+      uses: actions-rs/clippy-check@v1
+      with:
+        token: ${{ secrets.GITHUB_TOKEN }}
+        args: --all-features -- -D warnings
     - name: Cache
       uses: actions/cache@v3
       with:
@@ -183,10 +147,3 @@
           ~/.cargo/registry/src/**/librocksdb-sys-*
           target/
         key: ${{ runner.os }}-clippy-${{ hashFiles('Cargo.toml') }}
-=======
->>>>>>> 51d8f884
-    - name: Check
-      uses: actions-rs/clippy-check@v1
-      with:
-        token: ${{ secrets.GITHUB_TOKEN }}
-        args: --all-features -- -D warnings
