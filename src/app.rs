--- conflicted
+++ resolved
@@ -18,6 +18,7 @@
 use orga::ibc::ibc_rs::core::timestamp::Timestamp;
 #[cfg(feature = "testnet")]
 use orga::ibc::{Ibc, IbcTx};
+use orga::coins::FaucetOptions;
 
 use orga::ibc::ibc_rs::Signer as IbcSigner;
 
@@ -26,7 +27,7 @@
 use orga::migrate::MigrateFrom;
 use orga::orga;
 use orga::plugins::sdk_compat::{sdk, sdk::Tx as SdkTx, ConvertSdkTx};
-use orga::plugins::{DefaultPlugins, PaidCall, Signer, MIN_FEE};
+use orga::plugins::{DefaultPlugins, PaidCall, Signer, MIN_FEE, Time};
 use orga::upgrade::Upgrade;
 use orga::upgrade::Version;
 use orga::Error;
@@ -86,7 +87,6 @@
 
 #[orga(channels(Testnet))]
 impl InnerApp {
-<<<<<<< HEAD
     #[cfg(feature = "full")]
     fn configure_faucets(&mut self) -> Result<()> {
         let day = 60 * 60 * 24;
@@ -133,12 +133,8 @@
         Ok(())
     }
 
-    #[call]
-    pub fn noop(&mut self) {}
-=======
     #[orga(channel(Testnet))]
     pub const CONSENSUS_VERSION: u8 = 0;
->>>>>>> 86483854
 
     #[call]
     pub fn deposit_rewards(&mut self) -> Result<()> {
@@ -221,31 +217,6 @@
             DepositCommitment::Ibc(dest) => {
                 #[cfg(feature = "full")]
                 use orga::ibc::ibc_rs::applications::transfer::msgs::transfer::MsgTransfer;
-<<<<<<< HEAD
-                #[cfg(feature = "full")]
-                use orga::ibc::proto::cosmos::base::v1beta1::Coin;
-
-                let fee = ibc_fee(nbtc)?;
-                let nbtc_after_fee = (nbtc - fee).result()?;
-
-                #[cfg(feature = "full")]
-                let msg_transfer = MsgTransfer {
-                    sender: dest.sender.clone().into_inner(),
-                    source_port: dest.source_port.into_inner(),
-                    source_channel: dest.source_channel.into_inner(),
-                    token: Coin {
-                        amount: nbtc_after_fee.to_string(),
-                        denom: "usat".to_string(),
-                    },
-                    receiver: dest.receiver.into_inner(),
-                    timeout_height: TimeoutHeight::Never,
-                    timeout_timestamp: Timestamp::from_nanoseconds(dest.timeout_timestamp)
-                        .map_err(|e| Error::App(e.to_string()))?,
-                };
-                self.ibc.bank_mut().mint(
-                    dest.sender
-                        .into_inner()
-=======
                 let fee = ibc_fee(nbtc)?;
                 let nbtc_after_fee = (nbtc - fee).result()?;
                 let coins: Coin<Nbtc> = nbtc_after_fee.into();
@@ -269,7 +240,6 @@
                     &dest
                         .sender
                         .0
->>>>>>> 86483854
                         .try_into()
                         .map_err(|_| Error::App("Invalid sender address".into()))?,
                     &coins.into(),
@@ -345,7 +315,7 @@
             let vb_address = VALIDATOR_BOOTSTRAP_ADDRESS.parse().unwrap();
             self.accounts.add_transfer_exception(vb_address)?;
 
-            self.upgrade.current_version = vec![CONSENSUS_VERSION].try_into().unwrap();
+            self.upgrade.current_version = vec![Self::CONSENSUS_VERSION].try_into().unwrap();
 
             self.configure_faucets()?;
             Ok(())
