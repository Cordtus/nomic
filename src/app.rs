#![allow(clippy::too_many_arguments)]
// TODO: remove after switching from "testnet" feature flag to orga channels
#![allow(unused_variables)]
#![allow(unused_imports)]

use crate::airdrop::Airdrop;
use crate::bitcoin::adapter::Adapter;
use crate::bitcoin::matches_bitcoin_network;
use crate::bitcoin::{Bitcoin, Nbtc};
use crate::cosmos::{Chain, Cosmos, Proof};

use crate::ethereum::{ContractCall, Ethereum};
use crate::incentives::Incentives;
use bitcoin::util::merkleblock::PartialMerkleTree;
use bitcoin::{Script, Transaction, TxOut};
use orga::coins::{
    Accounts, Address, Amount, Coin, Faucet, FaucetOptions, Give, Staking, Symbol, Take,
};
use orga::context::GetContext;
use orga::cosmrs::bank::MsgSend;
use orga::describe::{Describe, Descriptor};
use orga::encoding::{Decode, Encode, LengthVec};
use orga::ibc::ibc_rs::apps::transfer::types::Memo;
use orga::ibc::ClientIdKey as ClientId;

use std::str::FromStr;
use std::time::Duration;

use orga::ibc::ibc_rs::apps::transfer::context::TokenTransferExecutionContext;
use orga::ibc::ibc_rs::apps::transfer::types::msgs::transfer::MsgTransfer;
use orga::ibc::ibc_rs::apps::transfer::types::packet::PacketData;
use orga::ibc::ibc_rs::core::channel::types::timeout::{TimeoutHeight, TimeoutTimestamp};
use orga::ibc::ibc_rs::core::host::types::identifiers::{ChannelId, PortId};
use orga::ibc::ibc_rs::core::primitives::Timestamp;
use orga::ibc::{Ibc, IbcTx};

use orga::ibc::ibc_rs::core::primitives::Signer as IbcSigner;

use orga::coins::Declaration;
use orga::encoding::Adapter as EdAdapter;
use orga::macros::build_call;
use orga::migrate::Migrate;
use orga::orga;
use orga::plugins::sdk_compat::{sdk, sdk::Tx as SdkTx, ConvertSdkTx};
use orga::plugins::{disable_fee, DefaultPlugins, Events, Paid, PaidCall, Signer, Time, MIN_FEE};
use orga::prelude::*;
use orga::upgrade::Version;
use orga::upgrade::{Upgrade, UpgradeV0};
use orga::Error;
use serde::{Deserialize, Serialize};
use std::convert::TryInto;
use std::fmt::Debug;

mod migrations;

pub type AppV0 = DefaultPlugins<Nom, InnerAppV0>;
pub type App = DefaultPlugins<Nom, InnerApp>;

#[derive(State, Debug, Clone, Encode, Decode, Default, Migrate, Serialize)]
pub struct Nom(());
impl Symbol for Nom {
    const INDEX: u8 = 69;
    const NAME: &'static str = "unom";
}
#[cfg(feature = "full")]
const DEV_ADDRESS: &str = "nomic14z79y3yrghqx493mwgcj0qd2udy6lm26lmduah";
#[cfg(feature = "full")]
const STRATEGIC_RESERVE_ADDRESS: &str = "nomic1d5n325zrf4elfu0heqd59gna5j6xyunhev23cj";
#[cfg(feature = "full")]
const VALIDATOR_BOOTSTRAP_ADDRESS: &str = "nomic1fd9mxxt84lw3jdcsmjh6jy8m6luafhqd8dcqeq";

const IBC_FEE_USATS: u64 = 1_000_000;
const CALL_FEE_USATS: u64 = 100_000_000;

#[orga(version = 5)]
pub struct InnerApp {
    #[call]
    pub accounts: Accounts<Nom>,
    #[call]
    pub staking: Staking<Nom>,
    #[call]
    pub airdrop: Airdrop,

    pub community_pool: Coin<Nom>,
    incentive_pool: Coin<Nom>,

    staking_rewards: Faucet<Nom>,
    dev_rewards: Faucet<Nom>,
    community_pool_rewards: Faucet<Nom>,
    incentive_pool_rewards: Faucet<Nom>,

    #[call]
    pub bitcoin: Bitcoin,
    pub reward_timer: RewardTimer,

    #[cfg(feature = "testnet")]
    #[call]
    pub ibc: Ibc,
    #[cfg(not(feature = "testnet"))]
    #[orga(version(V4, V5))]
    #[call]
    pub ibc: Ibc,

    pub upgrade: Upgrade,

    #[call]
    pub incentives: Incentives,

    #[cfg(feature = "testnet")]
    pub cosmos: Cosmos,
    #[cfg(not(feature = "testnet"))]
    #[orga(version(V4, V5))]
    pub cosmos: Cosmos,

    // TODO: migrate in, testnet flag
    #[orga(version(V5))]
    #[call]
    pub ethereum: Ethereum,
}

#[orga]
impl InnerApp {
    pub const CONSENSUS_VERSION: u8 = 11;

    #[cfg(feature = "full")]
    fn configure_faucets(&mut self) -> Result<()> {
        let day = 60 * 60 * 24;
        let year = Duration::from_secs(60 * 60 * 24 * 365);
        let two_thirds = (Amount::new(2) / Amount::new(3))?;

        let genesis_time = self
            .context::<Time>()
            .ok_or_else(|| Error::App("No Time context available".into()))?
            .seconds;

        self.staking_rewards.configure(FaucetOptions {
            num_periods: 9,
            period_length: year,
            total_coins: 49_875_000_000_000.into(),
            period_decay: two_thirds,
            start_seconds: genesis_time + day,
        })?;

        self.dev_rewards.configure(FaucetOptions {
            num_periods: 9,
            period_length: year,
            total_coins: 49_875_000_000_000.into(),
            period_decay: two_thirds,
            start_seconds: genesis_time + day,
        })?;

        self.community_pool_rewards.configure(FaucetOptions {
            num_periods: 9,
            period_length: year,
            total_coins: 9_975_000_000_000.into(),
            period_decay: two_thirds,
            start_seconds: genesis_time + day,
        })?;

        self.incentive_pool_rewards.configure(FaucetOptions {
            num_periods: 9,
            period_length: year,
            total_coins: 89_775_000_000_000.into(),
            period_decay: two_thirds,
            start_seconds: genesis_time + day,
        })?;

        Ok(())
    }

    #[call]
    pub fn deposit_rewards(&mut self) -> Result<()> {
        self.accounts.give_from_funding_all()?;
        self.bitcoin.accounts.give_from_funding_all()?;
        Ok(())
    }

    #[call]
    pub fn ibc_transfer_nbtc(&mut self, dest: IbcDest, amount: Amount) -> Result<()> {
        crate::bitcoin::exempt_from_fee()?;

        dest.source_port()?;
        dest.source_channel()?;
        dest.sender_address()?;

        let signer = self.signer()?;
        let mut coins = self.bitcoin.accounts.withdraw(signer, amount)?;

        let fee = ibc_fee(amount)?;
        let fee = coins.take(fee)?;
        self.bitcoin.give_rewards(fee)?;

        let building = &mut self.bitcoin.checkpoints.building_mut()?;
        let dest = Dest::Ibc(dest);
        building.insert_pending(dest, coins)?;

        Ok(())
    }

    #[call]
    pub fn ibc_withdraw_nbtc(&mut self, amount: Amount) -> Result<()> {
        crate::bitcoin::exempt_from_fee()?;

        let signer = self.signer()?;
        let coins: Coin<Nbtc> = amount.into();
        self.ibc
            .transfer_mut()
            .burn_coins_execute(&signer, &coins.into(), &"".parse().unwrap())?;
        self.bitcoin.accounts.deposit(signer, amount.into())?;

        Ok(())
    }

    #[query]
    pub fn total_supply(&self) -> Result<Amount> {
        let initial_supply: u64 = 17_500_000_000_000;

        let staking_rewards_minted: u64 = self.staking_rewards.amount_minted.into();
        let dev_rewards_minted: u64 = self.dev_rewards.amount_minted.into();
        let community_pool_rewards_minted: u64 = self.community_pool_rewards.amount_minted.into();
        let incentive_pool_rewards_minted: u64 = self.incentive_pool_rewards.amount_minted.into();

        Ok(Amount::new(
            initial_supply
                + staking_rewards_minted
                + dev_rewards_minted
                + community_pool_rewards_minted
                + incentive_pool_rewards_minted,
        ))
    }

    #[query]
    pub fn escrowed_nbtc(&self, address: Address) -> Result<Amount> {
        self.ibc.transfer().symbol_balance::<Nbtc>(address)
    }

    #[call]
    pub fn claim_escrowed_nbtc(&mut self) -> Result<()> {
        let signer = self.signer()?;
        let balance = self.escrowed_nbtc(signer)?;
        self.ibc_withdraw_nbtc(balance)
    }

    #[call]
    pub fn relay_deposit(
        &mut self,
        btc_tx: Adapter<Transaction>,
        btc_height: u32,
        btc_proof: Adapter<PartialMerkleTree>,
        btc_vout: u32,
        sigset_index: u32,
        dest: Dest,
    ) -> Result<()> {
        if let Dest::Ibc(dest) = dest.clone() {
            dest.source_port()?;
            dest.source_channel()?;
            dest.sender_address()?;
        }

        Ok(self.bitcoin.relay_deposit(
            btc_tx,
            btc_height,
            btc_proof,
            btc_vout,
            sigset_index,
            dest,
        )?)
    }

    #[call]
    pub fn relay_op_key(
        &mut self,
        client_id: ClientId,
        height: (u64, u64),
        cons_key: LengthVec<u8, u8>,
        op_addr: Proof,
        acc: Proof,
    ) -> Result<()> {
        self.deduct_nbtc_fee(IBC_FEE_USATS.into())?;

        Ok(self
            .cosmos
            .relay_op_key(&self.ibc, client_id, height, cons_key, op_addr, acc)?)
    }

    pub fn credit_transfer(&mut self, dest: Dest, nbtc: Coin<Nbtc>) -> Result<()> {
        match dest {
<<<<<<< HEAD
            Dest::NativeAccount(addr) => self.bitcoin.accounts.deposit(addr, nbtc)?,
            Dest::Ibc(dest) => dest.transfer(nbtc, &mut self.bitcoin, &mut self.ibc)?,
            Dest::EthAccount(addr) => self.ethereum.transfer(addr, nbtc)?,
            Dest::EthCall(call, _) => self.ethereum.call(call, nbtc)?,
        };

        Ok(())
=======
            Dest::Address(addr) => self.bitcoin.accounts.deposit(addr, nbtc),
            Dest::Ibc(dest) => dest.transfer(nbtc, &mut self.bitcoin, &mut self.ibc),
            Dest::Fee => Ok(self.bitcoin.give_rewards(nbtc)?),
        }
>>>>>>> f3a93222
    }

    #[call]
    pub fn withdraw_nbtc(
        &mut self,
        script_pubkey: Adapter<bitcoin::Script>,
        amount: Amount,
    ) -> Result<()> {
        Ok(self.bitcoin.withdraw(script_pubkey, amount)?)
    }

    #[call]
    fn join_accounts(&mut self, dest_addr: Address) -> Result<()> {
        disable_fee();

        self.airdrop.join_accounts(dest_addr)?;
        self.incentives.join_accounts(dest_addr)?;

        Ok(())
    }

    fn signer(&mut self) -> Result<Address> {
        self.context::<Signer>()
            .ok_or_else(|| Error::Signer("No Signer context available".into()))?
            .signer
            .ok_or_else(|| Error::Coins("Unauthorized account action".into()))
    }

    #[call]
    pub fn signal(&mut self, version: Version) -> Result<()> {
        self.upgrade.signal(version)
    }

    #[call]
    pub fn ibc_deliver(&mut self, messages: RawIbcTx) -> Result<()> {
        self.deduct_nbtc_fee(IBC_FEE_USATS.into())?;
        let incoming_transfers = self.ibc.deliver(messages)?;

        for transfer in incoming_transfers {
            if transfer.denom.to_string() != "usat" {
                continue;
            }
            let memo: NbtcMemo = transfer.memo.parse().unwrap_or_default();
            if let NbtcMemo::Withdraw(script) = memo {
                let amount = transfer.amount;
                let receiver: Address = transfer
                    .receiver
                    .parse()
                    .map_err(|_| Error::Coins("Invalid address".to_string()))?;
                let coins = Coin::<Nbtc>::mint(amount);
                self.ibc.transfer_mut().burn_coins_execute(
                    &receiver,
                    &coins.into(),
                    &"".parse().unwrap(),
                )?;
                if self.bitcoin.add_withdrawal(script, amount.into()).is_err() {
                    let coins = Coin::<Nbtc>::mint(amount);
                    self.ibc
                        .transfer_mut()
                        .mint_coins_execute(&receiver, &coins.into())?;
                }
            }
        }

        Ok(())
    }

    #[call]
    pub fn declare_with_nbtc(&mut self, declaration: Declaration) -> Result<()> {
        self.deduct_nbtc_fee(CALL_FEE_USATS.into())?;
        let signer = self.signer()?;
        self.staking.declare(signer, declaration, 0.into())
    }

    #[call]
    pub fn pay_nbtc_fee(&mut self) -> Result<()> {
        self.deduct_nbtc_fee(CALL_FEE_USATS.into())
    }

    fn deduct_nbtc_fee(&mut self, amount: Amount) -> Result<()> {
        disable_fee();
        let signer = self.signer()?;
        let fee = self.bitcoin.accounts.withdraw(signer, amount)?;
        self.bitcoin.give_rewards(fee)?;
        Ok(())
    }

    // TODO: temporary workaround, will be exposed by client soon
    pub fn height(&self) -> u64 {
        self.ibc.ctx.query_height().unwrap()
    }

    #[call]
    pub fn app_noop(&mut self) -> Result<()> {
        Ok(())
    }

    #[query]
    pub fn app_noop_query(&self) -> Result<()> {
        Ok(())
    }
}

#[derive(Debug, Clone, Default)]
pub enum NbtcMemo {
    Withdraw(Adapter<bitcoin::Script>),
    #[default]
    Empty,
}
impl FromStr for NbtcMemo {
    type Err = Error;
    fn from_str(s: &str) -> Result<Self> {
        if s.is_empty() {
            Ok(NbtcMemo::Empty)
        } else {
            let parts = s.split(':').collect::<Vec<_>>();
            if parts.len() != 2 {
                return Err(Error::App("Invalid memo".into()));
            }
            if parts[0] != "withdraw" {
                return Err(Error::App("Only withdraw memo action is supported".into()));
            }
            let dest = parts[1];
            let script = if let Ok(addr) = bitcoin::Address::from_str(dest) {
                if !matches_bitcoin_network(&addr.network) {
                    return Err(Error::App(format!(
                        "Invalid network for nBTC memo. Got {}, Expected {}",
                        addr.network,
                        crate::bitcoin::NETWORK
                    )));
                }
                addr.script_pubkey()
            } else {
                bitcoin::Script::from_str(parts[1]).map_err(|e| Error::App(e.to_string()))?
            };

            Ok(NbtcMemo::Withdraw(script.into()))
        }
    }
}

#[cfg(feature = "full")]
mod abci {
    use orga::{
        abci::{messages, AbciQuery, BeginBlock, EndBlock, InitChain},
        coins::{Give, Take},
        collections::Map,
        plugins::{BeginBlockCtx, EndBlockCtx, InitChainCtx},
    };

    use super::*;

    impl InitChain for InnerApp {
        fn init_chain(&mut self, _ctx: &InitChainCtx) -> Result<()> {
            self.staking.max_validators = 30;
            self.staking.max_offline_blocks = 20_000;
            self.staking.downtime_jail_seconds = 60 * 30; // 30 minutes
            self.staking.slash_fraction_downtime = (Amount::new(1) / Amount::new(1000))?;
            self.staking.slash_fraction_double_sign = (Amount::new(1) / Amount::new(20))?;
            self.staking.min_self_delegation_min = 0;

            let sr_address = STRATEGIC_RESERVE_ADDRESS.parse().unwrap();

            self.accounts.allow_transfers(true);
            self.bitcoin.accounts.allow_transfers(true);

            self.accounts.add_transfer_exception(sr_address)?;

            let vb_address = VALIDATOR_BOOTSTRAP_ADDRESS.parse().unwrap();
            self.accounts.add_transfer_exception(vb_address)?;

            self.configure_faucets()?;

            self.upgrade
                .current_version
                .insert((), vec![Self::CONSENSUS_VERSION].try_into().unwrap())?;

            #[cfg(feature = "testnet")]
            {
                self.upgrade.activation_delay_seconds = 20 * 60;

                include_str!("../testnet_addresses.csv")
                    .lines()
                    .try_for_each(|line| {
                        let address = line.parse().unwrap();
                        self.accounts.deposit(address, Coin::mint(10_000_000_000))
                    })?;
            }

            Ok(())
        }
    }

    impl BeginBlock for InnerApp {
        fn begin_block(&mut self, ctx: &BeginBlockCtx) -> Result<()> {
            let now = ctx.header.time.as_ref().unwrap().seconds;
            self.upgrade.step(
                &vec![Self::CONSENSUS_VERSION].try_into().unwrap(),
                in_upgrade_window(now),
            )?;
            self.staking.begin_block(ctx)?;

            self.ibc.begin_block(ctx)?;

            let has_stake = self.staking.staked()? > 0;
            if has_stake {
                let reward = self.staking_rewards.mint()?;
                self.staking.give(reward)?;
            }

            let dev_reward = self.dev_rewards.mint()?;
            let dev_address = DEV_ADDRESS.parse().unwrap();
            self.accounts.deposit(dev_address, dev_reward)?;

            let cp_reward = self.community_pool_rewards.mint()?;
            self.community_pool.give(cp_reward)?;

            let ip_reward = self.incentive_pool_rewards.mint()?;
            self.incentive_pool.give(ip_reward)?;

            let pending_nbtc_transfers = self.bitcoin.take_pending()?;
            for (dest, coins) in pending_nbtc_transfers {
                self.credit_transfer(dest, coins)?;
            }

            let external_outputs = if self.bitcoin.should_push_checkpoint()? {
                self.cosmos
                    .build_outputs(&self.ibc, self.bitcoin.checkpoints.index)?
            } else {
                vec![]
            };
            let offline_signers = self
                .bitcoin
                .begin_block_step(external_outputs.into_iter().map(Ok), ctx.hash.clone())?;
            for cons_key in offline_signers {
                let address = self.staking.address_by_consensus_key(cons_key)?.unwrap();
                self.staking.punish_downtime(address)?;
            }

            let has_nbtc_rewards = self.bitcoin.reward_pool.amount > 0;
            if self.reward_timer.tick(now) && has_stake && has_nbtc_rewards {
                let reward_rate = (Amount::new(1) / Amount::new(2377))?; // ~0.00042069
                let reward_amount = (self.bitcoin.reward_pool.amount * reward_rate)?.amount()?;
                let reward = self.bitcoin.reward_pool.take(reward_amount)?;
                self.staking.give(reward)?;
            }

            if !self.bitcoin.checkpoints.is_empty()? {
                self.ethereum
                    .step(&self.bitcoin.checkpoints.active_sigset()?)?;
            }

            Ok(())
        }
    }

    impl EndBlock for InnerApp {
        fn end_block(&mut self, ctx: &EndBlockCtx) -> Result<()> {
            self.staking.end_block(ctx)
        }
    }

    impl AbciQuery for InnerApp {
        fn abci_query(&self, request: &messages::RequestQuery) -> Result<messages::ResponseQuery> {
            self.ibc.abci_query(request)
        }
    }
}

impl ConvertSdkTx for InnerApp {
    type Output = PaidCall<<Self as Call>::Call>;

    fn convert(&self, sdk_tx: &SdkTx) -> Result<PaidCall<<Self as Call>::Call>> {
        let sender_address = sdk_tx.sender_address()?;
        match sdk_tx {
            SdkTx::Protobuf(tx) => {
                if IbcTx::try_from(tx.clone()).is_ok() {
                    let raw_ibc_tx = RawIbcTx(tx.clone());
                    let payer = build_call!(self.ibc_deliver(raw_ibc_tx));
                    let paid = build_call!(self.app_noop());

                    return Ok(PaidCall { payer, paid });
                }

                if tx.body.messages.len() != 1 {
                    return Err(Error::App(
                        "Only transactions with one message are supported".into(),
                    ));
                }

                let msg = &tx.body.messages[0];
                if msg.type_url.as_str() == "cosmos-sdk/MsgSend" {
                    use orga::cosmrs::tx::Msg;
                    let msg =
                        MsgSend::from_any(msg).map_err(|_| Error::App("Invalid MsgSend".into()))?;

                    let from_bytes: [u8; Address::LENGTH] = msg
                        .from_address
                        .to_bytes()
                        .try_into()
                        .map_err(|_| Error::App("Invalid sender address".into()))?;
                    let from: Address = from_bytes.into();

                    if from != sender_address {
                        return Err(Error::App(
                            "'from_address' must match sender address".to_string(),
                        ));
                    }

                    let to_bytes: [u8; Address::LENGTH] = msg
                        .to_address
                        .to_bytes()
                        .try_into()
                        .map_err(|_| Error::App("Invalid receiver address".into()))?;
                    let to: Address = to_bytes.into();

                    if msg.amount.len() != 1 {
                        return Err(Error::App(
                            "'amount' must have exactly one element".to_string(),
                        ));
                    }

                    match msg.amount[0].denom.to_string().as_str() {
                        "unom" => {
                            let amount: u64 = msg.amount[0].amount.to_string().parse().unwrap();

                            let payer = build_call!(self.accounts.take_as_funding(MIN_FEE.into()));
                            let paid = build_call!(self.accounts.transfer(to, amount.into()));

                            return Ok(PaidCall { payer, paid });
                        }
                        "usat" => {
                            let amount: u64 = msg.amount[0].amount.to_string().parse().unwrap();

                            let payer = build_call!(self.bitcoin.transfer(to, amount.into()));
                            let paid = build_call!(self.app_noop());

                            return Ok(PaidCall { payer, paid });
                        }
                        _ => return Err(Error::App("Unknown denom".to_string())),
                    }
                }

                Err(Error::App("Unsupported protobuf transaction".into()))
            }

            SdkTx::Amino(tx) => {
                if tx.msg.len() != 1 {
                    return Err(Error::App("Invalid number of messages".into()));
                }

                let msg = &tx.msg[0];

                let get_amount = |coin: Option<&sdk::Coin>, expected_denom| -> Result<Amount> {
                    let coin = coin.map_or_else(|| Err(Error::App("Empty amount".into())), Ok)?;
                    if coin.denom != expected_denom {
                        return Err(Error::App(format!(
                            "Invalid denom in amount: {}",
                            coin.denom,
                        )));
                    }

                    let amount: u64 = coin.amount.parse()?;
                    Ok(Amount::new(amount))
                };

                // TODO: move message validation/parsing into orga (e.g. with a message enum)

                match msg.type_.as_str() {
                    "cosmos-sdk/MsgSend" => {
                        let msg: sdk::MsgSend = serde_json::value::from_value(msg.value.clone())
                            .map_err(|e| Error::App(e.to_string()))?;

                        let from: Address = msg
                            .from_address
                            .parse()
                            .map_err(|e: bech32::Error| Error::App(e.to_string()))?;
                        if from != sender_address {
                            return Err(Error::App(
                                "'from_address' must match sender address".to_string(),
                            ));
                        }

                        let to: Address = msg
                            .to_address
                            .parse()
                            .map_err(|e: bech32::Error| Error::App(e.to_string()))?;

                        if msg.amount.len() != 1 {
                            return Err(Error::App(
                                "'amount' must have exactly one element".to_string(),
                            ));
                        }

                        match msg.amount[0].denom.as_str() {
                            "unom" => {
                                let amount = get_amount(msg.amount.first(), "unom")?;

                                let payer =
                                    build_call!(self.accounts.take_as_funding(MIN_FEE.into()));
                                let paid = build_call!(self.accounts.transfer(to, amount));

                                Ok(PaidCall { payer, paid })
                            }
                            "usat" => {
                                let amount = get_amount(msg.amount.first(), "usat")?;

                                let payer = build_call!(self.bitcoin.transfer(to, amount));
                                let paid = build_call!(self.app_noop());

                                Ok(PaidCall { payer, paid })
                            }
                            _ => Err(Error::App("Unknown denom".to_string())),
                        }
                    }

                    "cosmos-sdk/MsgDelegate" => {
                        let msg: sdk::MsgDelegate =
                            serde_json::value::from_value(msg.value.clone())
                                .map_err(|e| Error::App(e.to_string()))?;

                        let del_addr: Address = msg
                            .delegator_address
                            .parse()
                            .map_err(|e: bech32::Error| Error::App(e.to_string()))?;
                        if del_addr != sender_address {
                            return Err(Error::App(
                                "'delegator_address' must match sender address".to_string(),
                            ));
                        }

                        let val_addr: Address = msg
                            .validator_address
                            .parse()
                            .map_err(|e: bech32::Error| Error::App(e.to_string()))?;
                        let amount: u64 = get_amount(msg.amount.as_ref(), "unom")?.into();

                        let funding_amt = MIN_FEE + amount;
                        let payer = build_call!(self.accounts.take_as_funding(funding_amt.into()));
                        let paid =
                            build_call!(self.staking.delegate_from_self(val_addr, amount.into()));

                        Ok(PaidCall { payer, paid })
                    }

                    "cosmos-sdk/MsgBeginRedelegate" => {
                        let msg: sdk::MsgBeginRedelegate =
                            serde_json::value::from_value(msg.value.clone())
                                .map_err(|e| Error::App(e.to_string()))?;

                        let del_addr: Address = msg
                            .delegator_address
                            .parse()
                            .map_err(|e: bech32::Error| Error::App(e.to_string()))?;
                        if del_addr != sender_address {
                            return Err(Error::App(
                                "'delegator_address' must match sender address".to_string(),
                            ));
                        }

                        let val_src_addr: Address = msg
                            .validator_src_address
                            .parse()
                            .map_err(|e: bech32::Error| Error::App(e.to_string()))?;
                        let val_dst_addr: Address = msg
                            .validator_dst_address
                            .parse()
                            .map_err(|e: bech32::Error| Error::App(e.to_string()))?;

                        let amount = get_amount(msg.amount.as_ref(), "unom")?;

                        let funding_amt = MIN_FEE;
                        let payer = build_call!(self.accounts.take_as_funding(funding_amt.into()));

                        let paid = build_call!(self.staking.redelegate_self(
                            val_src_addr,
                            val_dst_addr,
                            amount
                        ));

                        Ok(PaidCall { payer, paid })
                    }

                    "cosmos-sdk/MsgUndelegate" => {
                        let msg: sdk::MsgUndelegate =
                            serde_json::value::from_value(msg.value.clone())
                                .map_err(|e| Error::App(e.to_string()))?;

                        let del_addr: Address = msg
                            .delegator_address
                            .parse()
                            .map_err(|e: bech32::Error| Error::App(e.to_string()))?;
                        if del_addr != sender_address {
                            return Err(Error::App(
                                "'delegator_address' must match sender address".to_string(),
                            ));
                        }

                        let val_addr: Address = msg
                            .validator_address
                            .parse()
                            .map_err(|e: bech32::Error| Error::App(e.to_string()))?;
                        let amount = get_amount(msg.amount.as_ref(), "unom")?;

                        let funding_amt = MIN_FEE;
                        let payer = build_call!(self.accounts.take_as_funding(funding_amt.into()));
                        let paid = build_call!(self.staking.unbond_self(val_addr, amount));

                        Ok(PaidCall { payer, paid })
                    }

                    "nomic/MsgClaimRewards" => {
                        let msg = msg
                            .value
                            .as_object()
                            .ok_or_else(|| Error::App("Invalid message value".to_string()))?;
                        if !msg.is_empty() {
                            return Err(Error::App("Message should be empty".to_string()));
                        }

                        let payer = build_call!(self.staking.claim_all());
                        let paid = build_call!(self.deposit_rewards());

                        Ok(PaidCall { payer, paid })
                    }

                    "nomic/MsgClaimAirdrop1" => {
                        let msg = msg
                            .value
                            .as_object()
                            .ok_or_else(|| Error::App("Invalid message value".to_string()))?;
                        if !msg.is_empty() {
                            return Err(Error::App("Message should be empty".to_string()));
                        }

                        let payer = build_call!(self.airdrop.claim_airdrop1());
                        let paid = build_call!(self.accounts.give_from_funding_all());

                        Ok(PaidCall { payer, paid })
                    }

                    "nomic/MsgClaimAirdrop2" => {
                        let msg = msg
                            .value
                            .as_object()
                            .ok_or_else(|| Error::App("Invalid message value".to_string()))?;
                        if !msg.is_empty() {
                            return Err(Error::App("Message should be empty".to_string()));
                        }

                        let payer = build_call!(self.airdrop.claim_airdrop2());
                        let paid = build_call!(self.accounts.give_from_funding_all());

                        Ok(PaidCall { payer, paid })
                    }

                    "nomic/MsgWithdraw" => {
                        let msg: MsgWithdraw = serde_json::value::from_value(msg.value.clone())
                            .map_err(|e| Error::App(e.to_string()))?;

                        let dest_addr: bitcoin::Address = msg.dst_address.parse().map_err(
                            |e: bitcoin::util::address::Error| Error::App(e.to_string()),
                        )?;
                        if !matches_bitcoin_network(&dest_addr.network) {
                            return Err(Error::App(format!(
                                "Invalid network for destination address. Got {}, Expected {}",
                                dest_addr.network,
                                crate::bitcoin::NETWORK
                            )));
                        }

                        let dest_script =
                            crate::bitcoin::adapter::Adapter::new(dest_addr.script_pubkey());

                        let amount: u64 = msg
                            .amount
                            .parse()
                            .map_err(|e: std::num::ParseIntError| Error::App(e.to_string()))?;

                        let payer = build_call!(self.withdraw_nbtc(dest_script, amount.into()));
                        let paid = build_call!(self.app_noop());

                        Ok(PaidCall { payer, paid })
                    }

                    "nomic/MsgClaimIbcBitcoin" => {
                        let msg = msg
                            .value
                            .as_object()
                            .ok_or_else(|| Error::App("Invalid message value".to_string()))?;
                        if !msg.is_empty() {
                            return Err(Error::App("Message should be empty".to_string()));
                        }

                        let payer = build_call!(self.claim_escrowed_nbtc());
                        let paid = build_call!(self.app_noop());

                        Ok(PaidCall { payer, paid })
                    }

                    "nomic/MsgIbcTransferOut" => {
                        let msg: MsgIbcTransfer = serde_json::value::from_value(msg.value.clone())
                            .map_err(|e| Error::App(e.to_string()))?;

                        let channel_id = msg
                            .channel_id
                            .parse::<ChannelId>()
                            .map_err(|_| Error::Ibc("Invalid channel id".into()))?;

                        let port_id = msg
                            .port_id
                            .parse::<PortId>()
                            .map_err(|_| Error::Ibc("Invalid port".into()))?;

                        let denom = msg.denom.as_str();
                        if denom != "usat" {
                            return Err(Error::App("Unsupported denom for IBC transfer".into()));
                        }

                        let amount = msg.amount.into();

                        let ibc_sender_addr = msg
                            .sender
                            .parse::<Address>()
                            .map_err(|_| Error::Ibc("Invalid sender address".into()))?;

                        if ibc_sender_addr != sender_address {
                            return Err(Error::App(
                                "'sender' must match sender address".to_string(),
                            ));
                        }

                        let timeout_timestamp = msg
                            .timeout_timestamp
                            .parse::<u64>()
                            .map_err(|_| Error::Ibc("Invalid timeout timestamp".into()))?;

                        let dest = IbcDest {
                            source_port: port_id.to_string().try_into()?,
                            source_channel: channel_id.to_string().try_into()?,
                            sender: EdAdapter(msg.sender.into()),
                            receiver: EdAdapter(msg.receiver.into()),
                            timeout_timestamp,
                            memo: msg.memo.try_into()?,
                        };

                        let payer = build_call!(self.ibc_transfer_nbtc(dest, amount));
                        let paid = build_call!(self.app_noop());

                        Ok(PaidCall { payer, paid })
                    }

                    "nomic/MsgJoinRewardAccounts" => {
                        let msg = msg
                            .value
                            .as_object()
                            .ok_or_else(|| Error::App("Invalid message value".to_string()))?;

                        let dest_addr: Address = msg["dest_address"]
                            .as_str()
                            .ok_or_else(|| Error::App("Invalid destination address".to_string()))?
                            .parse()
                            .map_err(|_| Error::App("Invalid destination address".to_string()))?;

                        let payer = build_call!(self.join_accounts(dest_addr));
                        let paid = build_call!(self.app_noop());

                        Ok(PaidCall { payer, paid })
                    }

                    "nomic/MsgClaimTestnetParticipationIncentives" => {
                        let msg = msg
                            .value
                            .as_object()
                            .ok_or_else(|| Error::App("Invalid message value".to_string()))?;
                        if !msg.is_empty() {
                            return Err(Error::App("Message should be empty".to_string()));
                        }
                        let payer =
                            build_call!(self.incentives.claim_testnet_participation_incentives());
                        let paid = build_call!(self.accounts.give_from_funding_all());

                        Ok(PaidCall { payer, paid })
                    }

                    "nomic/MsgSetRecoveryAddress" => {
                        let msg = msg
                            .value
                            .as_object()
                            .ok_or_else(|| Error::App("Invalid message value".to_string()))?;

                        let recovery_addr: bitcoin::Address = msg["recovery_address"]
                            .as_str()
                            .ok_or_else(|| Error::App("Invalid recovery address".to_string()))?
                            .parse()
                            .map_err(|_| Error::App("Invalid recovery address".to_string()))?;

                        if !matches_bitcoin_network(&recovery_addr.network) {
                            return Err(Error::App(format!(
                                "Invalid network for recovery address. Got {}, Expected {}",
                                recovery_addr.network,
                                crate::bitcoin::NETWORK
                            )));
                        }

                        let script =
                            crate::bitcoin::adapter::Adapter::new(recovery_addr.script_pubkey());

                        let funding_amt = MIN_FEE;
                        let payer = build_call!(self.pay_nbtc_fee());
                        let paid = build_call!(self.bitcoin.set_recovery_script(script.clone()));

                        Ok(PaidCall { payer, paid })
                    }

                    "nomic/MsgPayToFeePool" => {
                        let msg = msg
                            .value
                            .as_object()
                            .ok_or_else(|| Error::App("Invalid message value".to_string()))?;

                        let amount: u64 = msg["amount"]
                            .as_str()
                            .ok_or_else(|| Error::App("Invalid amount".to_string()))?
                            .parse()
                            .map_err(|e: std::num::ParseIntError| Error::App(e.to_string()))?;

                        let payer = build_call!(self.bitcoin.transfer_to_fee_pool(amount.into()));
                        let paid = build_call!(self.app_noop());

                        Ok(PaidCall { payer, paid })
                    }

                    _ => Err(Error::App("Unsupported message type".into())),
                }
            }
        }
    }
}

#[derive(Serialize, Deserialize)]
pub struct MsgWithdraw {
    pub amount: String,
    pub dst_address: String,
}

#[derive(Serialize, Deserialize, Debug)]
pub struct MsgIbcTransfer {
    pub channel_id: String,
    pub port_id: String,
    pub amount: u64,
    pub denom: String,
    pub receiver: String,
    pub sender: String,
    pub timeout_timestamp: String,
    pub memo: String,
}

<<<<<<< HEAD
=======
#[derive(Encode, Decode, Debug, Clone, Serialize)]
pub enum Dest {
    Address(Address),
    Ibc(IbcDest),
    Fee,
}

impl Dest {
    pub fn to_receiver_addr(&self) -> Option<String> {
        match self {
            Dest::Address(addr) => Some(addr.to_string()),
            Dest::Ibc(dest) => Some(dest.receiver.0.to_string()),
            Dest::Fee => None,
        }
    }
}

>>>>>>> f3a93222
use orga::ibc::{IbcMessage, PortChannel, RawIbcTx};

#[derive(Clone, Debug, Encode, Decode, Serialize)]
pub struct IbcDest {
    pub source_port: LengthVec<u8, u8>,
    pub source_channel: LengthVec<u8, u8>,
    #[serde(skip)]
    pub receiver: EdAdapter<IbcSigner>,
    #[serde(skip)]
    pub sender: EdAdapter<IbcSigner>,
    pub timeout_timestamp: u64,
    pub memo: LengthVec<u8, u8>,
}

impl IbcDest {
    pub fn transfer(
        &self,
        mut coins: Coin<Nbtc>,
        bitcoin: &mut Bitcoin,
        ibc: &mut Ibc,
    ) -> Result<()> {
        use orga::ibc::ibc_rs::apps::transfer::types::msgs::transfer::MsgTransfer;

        let fee_amount = ibc_fee(coins.amount)?;
        let fee = coins.take(fee_amount)?;
        bitcoin.give_rewards(fee)?;
        let nbtc_amount = coins.amount;

        ibc.transfer_mut()
            .mint_coins_execute(&self.sender_address()?, &coins.into())?;

        let msg_transfer = MsgTransfer {
            port_id_on_a: self.source_port()?,
            chan_id_on_a: self.source_channel()?,
            packet_data: PacketData {
                token: Nbtc::mint(nbtc_amount).into(),
                receiver: self.receiver.0.clone(),
                sender: self.sender.0.clone(),
                memo: self.memo()?,
            },
            timeout_height_on_b: TimeoutHeight::Never,
            timeout_timestamp_on_b: TimeoutTimestamp::from_nanoseconds(self.timeout_timestamp),
        };
        if let Err(err) = ibc.deliver_message(IbcMessage::Ics20(msg_transfer)) {
            log::debug!("Failed IBC transfer: {}", err);
        }

        Ok(())
    }

    pub fn sender_address(&self) -> Result<Address> {
        self.sender
            .0
            .to_string()
            .parse()
            .map_err(|e: bech32::Error| Error::Coins(e.to_string()))
    }

    pub fn source_channel(&self) -> Result<ChannelId> {
        let channel_id: String = self.source_channel.clone().try_into()?;
        channel_id
            .parse()
            .map_err(|_| Error::Ibc("Invalid channel id".into()))
    }

    pub fn source_port(&self) -> Result<PortId> {
        let port_id: String = self.source_port.clone().try_into()?;
        port_id
            .parse()
            .map_err(|_| Error::Ibc("Invalid port id".into()))
    }

    pub fn memo(&self) -> Result<Memo> {
        let memo: String = self.memo.clone().try_into()?;

        Ok(memo.into())
    }
}

#[derive(Encode, Decode, Debug, Clone, Serialize)]
pub enum Dest {
    NativeAccount(Address),
    Ibc(IbcDest),
    EthAccount(Address), // TODO: id for network, optional native fallback addr
    EthCall(ContractCall, Address),
}

impl Dest {
    pub fn to_receiver_addr(&self) -> String {
        match self {
            Dest::NativeAccount(addr) => addr.to_string(),
            Dest::Ibc(dest) => dest.receiver.0.to_string(),
            Dest::EthAccount(addr) => addr.to_string(),
            Dest::EthCall(_, addr) => addr.to_string(),
        }
    }

    pub fn commitment_bytes(&self) -> Result<Vec<u8>> {
        use sha2::{Digest, Sha256};
        use Dest::*;
        let bytes = match self {
            NativeAccount(addr) => addr.bytes().into(),
            Ibc(dest) => Sha256::digest(dest.encode()?).to_vec(),
<<<<<<< HEAD
            EthAccount(addr) => addr.bytes().into(),
            EthCall(call, addr) => Sha256::digest((call.clone(), *addr).encode()?).to_vec(),
=======
            Fee => vec![1],
>>>>>>> f3a93222
        };

        Ok(bytes)
    }

    pub fn from_base64(s: &str) -> Result<Self> {
        let bytes =
            base64::decode(s).map_err(|_| Error::App("Failed to decode base64".to_string()))?;
        Ok(Self::decode(&mut &bytes[..])?)
    }

    pub fn to_base64(&self) -> Result<String> {
        let bytes = self.encode()?;
        Ok(base64::encode(bytes))
    }

    pub fn to_output_script(
        &self,
        recovery_scripts: &orga::collections::Map<Address, Adapter<Script>>,
    ) -> Result<Option<Script>> {
        match self {
            Dest::NativeAccount(addr) => Ok(recovery_scripts
                .get(*addr)?
                .map(|script| script.clone().into_inner())),
            _ => Ok(None),
        }
    }
}

impl State for Dest {
    fn attach(&mut self, store: Store) -> Result<()> {
        Ok(())
    }

    fn load(_store: Store, bytes: &mut &[u8]) -> Result<Self> {
        Ok(Self::decode(bytes)?)
    }

    fn flush<W: std::io::Write>(self, out: &mut W) -> Result<()> {
        self.encode_into(out)?;
        Ok(())
    }
}

impl Query for Dest {
    type Query = ();

    fn query(&self, query: Self::Query) -> Result<()> {
        Ok(())
    }
}

impl Migrate for Dest {
    fn migrate(src: Store, _dest: Store, bytes: &mut &[u8]) -> Result<Self> {
        Self::load(src, bytes)
    }
}

impl Describe for Dest {
    fn describe() -> Descriptor {
        ::orga::describe::Builder::new::<Self>()
            .meta::<()>()
            .build()
    }
}

pub fn ibc_fee(amount: Amount) -> Result<Amount> {
    let fee_rate: orga::coins::Decimal = "0.005".parse().unwrap();
    (amount * fee_rate)?.amount()
}

const REWARD_TIMER_PERIOD: i64 = 120;

#[orga]
pub struct RewardTimer {
    last_period: i64,
}

impl RewardTimer {
    pub fn tick(&mut self, now: i64) -> bool {
        if now - self.last_period < REWARD_TIMER_PERIOD {
            return false;
        }

        self.last_period = now;
        true
    }
}

pub fn in_upgrade_window(now_seconds: i64) -> bool {
    #[cfg(not(feature = "testnet"))]
    {
        use chrono::prelude::*;
        let now = Utc.timestamp_opt(now_seconds, 0).unwrap();
        let valid_weekday = now.weekday().num_days_from_monday() < 5; // Monday - Friday
        let valid_time = now.hour() == 17 && now.minute() < 10; // 17:00 - 17:10 UTC
        valid_weekday && valid_time
    }

    #[cfg(feature = "testnet")]
    true // No restrictions
}

#[cfg(test)]
mod tests {
    use super::*;

    #[test]
    fn upgrade_date() {
        #[cfg(not(feature = "testnet"))]
        {
            assert!(in_upgrade_window(1690218300)); // Monday 17:05 UTC
            assert!(in_upgrade_window(1690391100)); // Wednesday 17:05 UTC
            assert!(!in_upgrade_window(1690392000)); // Wednesday 17:15 UTC
            assert!(!in_upgrade_window(1690736700)); // Sunday 17:05 UTC
        }

        #[cfg(feature = "testnet")]
        {
            assert!(in_upgrade_window(1690218300)); // Monday 17:05 UTC
            assert!(in_upgrade_window(1690391100)); // Wednesday 17:05 UTC
            assert!(in_upgrade_window(1690392000)); // Wednesday 17:15 UTC
            assert!(in_upgrade_window(1690736700)); // Sunday 17:05 UTC
        }
    }
}<|MERGE_RESOLUTION|>--- conflicted
+++ resolved
@@ -285,20 +285,14 @@
 
     pub fn credit_transfer(&mut self, dest: Dest, nbtc: Coin<Nbtc>) -> Result<()> {
         match dest {
-<<<<<<< HEAD
             Dest::NativeAccount(addr) => self.bitcoin.accounts.deposit(addr, nbtc)?,
             Dest::Ibc(dest) => dest.transfer(nbtc, &mut self.bitcoin, &mut self.ibc)?,
+            Dest::Fee => self.bitcoin.give_rewards(nbtc)?,
             Dest::EthAccount(addr) => self.ethereum.transfer(addr, nbtc)?,
             Dest::EthCall(call, _) => self.ethereum.call(call, nbtc)?,
         };
 
         Ok(())
-=======
-            Dest::Address(addr) => self.bitcoin.accounts.deposit(addr, nbtc),
-            Dest::Ibc(dest) => dest.transfer(nbtc, &mut self.bitcoin, &mut self.ibc),
-            Dest::Fee => Ok(self.bitcoin.give_rewards(nbtc)?),
-        }
->>>>>>> f3a93222
     }
 
     #[call]
@@ -1057,26 +1051,6 @@
     pub memo: String,
 }
 
-<<<<<<< HEAD
-=======
-#[derive(Encode, Decode, Debug, Clone, Serialize)]
-pub enum Dest {
-    Address(Address),
-    Ibc(IbcDest),
-    Fee,
-}
-
-impl Dest {
-    pub fn to_receiver_addr(&self) -> Option<String> {
-        match self {
-            Dest::Address(addr) => Some(addr.to_string()),
-            Dest::Ibc(dest) => Some(dest.receiver.0.to_string()),
-            Dest::Fee => None,
-        }
-    }
-}
-
->>>>>>> f3a93222
 use orga::ibc::{IbcMessage, PortChannel, RawIbcTx};
 
 #[derive(Clone, Debug, Encode, Decode, Serialize)]
@@ -1160,17 +1134,19 @@
 pub enum Dest {
     NativeAccount(Address),
     Ibc(IbcDest),
+    Fee,
     EthAccount(Address), // TODO: id for network, optional native fallback addr
     EthCall(ContractCall, Address),
 }
 
 impl Dest {
-    pub fn to_receiver_addr(&self) -> String {
+    pub fn to_receiver_addr(&self) -> Option<String> {
         match self {
-            Dest::NativeAccount(addr) => addr.to_string(),
-            Dest::Ibc(dest) => dest.receiver.0.to_string(),
-            Dest::EthAccount(addr) => addr.to_string(),
-            Dest::EthCall(_, addr) => addr.to_string(),
+            Dest::NativeAccount(addr) => Some(addr.to_string()),
+            Dest::Ibc(dest) => Some(dest.receiver.0.to_string()),
+            Dest::Fee => None,
+            Dest::EthAccount(addr) => Some(addr.to_string()),
+            Dest::EthCall(_, addr) => Some(addr.to_string()),
         }
     }
 
@@ -1180,12 +1156,9 @@
         let bytes = match self {
             NativeAccount(addr) => addr.bytes().into(),
             Ibc(dest) => Sha256::digest(dest.encode()?).to_vec(),
-<<<<<<< HEAD
+            Fee => vec![1],
             EthAccount(addr) => addr.bytes().into(),
             EthCall(call, addr) => Sha256::digest((call.clone(), *addr).encode()?).to_vec(),
-=======
-            Fee => vec![1],
->>>>>>> f3a93222
         };
 
         Ok(bytes)
