#![allow(clippy::too_many_arguments)]

use crate::airdrop::Airdrop;
use crate::bitcoin::adapter::Adapter;
use crate::bitcoin::Bitcoin;
use bitcoin::util::merkleblock::PartialMerkleTree;
use bitcoin::Transaction;
use orga::cosmrs::bank::MsgSend;
use orga::encoding::{Decode, Encode};
#[cfg(feature = "testnet")]
use orga::ibc::ibc_rs::core::ics04_channel::timeout::TimeoutHeight;
use orga::ibc::ibc_rs::core::ics24_host::identifier::{ChannelId, PortId};
#[cfg(feature = "testnet")]
use orga::ibc::ibc_rs::timestamp::Timestamp;
#[cfg(feature = "testnet")]
use orga::ibc::{Ibc, IbcTx, TransferOpts};
use orga::migrate::MigrateFrom;
use orga::orga;
use orga::plugins::sdk_compat::{sdk, sdk::Tx as SdkTx, ConvertSdkTx};
use orga::upgrade::Upgrade;
use orga::upgrade::Version;
use orga::Error;
use orga::{ibc, prelude::*};
use serde::{Deserialize, Serialize};
use std::convert::TryInto;
<<<<<<< HEAD
use std::time::Duration;
=======
use std::fmt::Debug;
>>>>>>> 6261b0b7

mod migrations;

pub const CHAIN_ID: &str = "nomic-testnet-4d";
#[cfg(feature = "testnet")]
pub const CONSENSUS_VERSION: u8 = 1;
#[cfg(not(feature = "testnet"))]
pub const CONSENSUS_VERSION: u8 = 0;
pub type AppV0 = DefaultPlugins<Nom, InnerAppV0, CHAIN_ID>;
pub type App = DefaultPlugins<Nom, InnerApp, CHAIN_ID>;

#[derive(State, Debug, Clone, Encode, Decode, Default, MigrateFrom, Serialize)]
pub struct Nom(());
impl Symbol for Nom {
    const INDEX: u8 = 69;
}
const DEV_ADDRESS: &str = "nomic14z79y3yrghqx493mwgcj0qd2udy6lm26lmduah";
const STRATEGIC_RESERVE_ADDRESS: &str = "nomic1d5n325zrf4elfu0heqd59gna5j6xyunhev23cj";
const VALIDATOR_BOOTSTRAP_ADDRESS: &str = "nomic1fd9mxxt84lw3jdcsmjh6jy8m6luafhqd8dcqeq";

#[orga(version = 1)]
pub struct InnerApp {
    #[call]
    pub accounts: Accounts<Nom>,
    #[call]
    pub staking: Staking<Nom>,
    #[call]
    pub airdrop: Airdrop,

    community_pool: Coin<Nom>,
    incentive_pool: Coin<Nom>,

    staking_rewards: Faucet<Nom>,
    dev_rewards: Faucet<Nom>,
    community_pool_rewards: Faucet<Nom>,
    incentive_pool_rewards: Faucet<Nom>,

    #[call]
    pub bitcoin: Bitcoin,
    pub reward_timer: RewardTimer,

    #[cfg(feature = "testnet")]
    #[call]
    #[orga(version(V1))]
    pub ibc: Ibc,

    #[orga(version(V1))]
    upgrade: Upgrade,
}

impl InnerApp {
    fn configure_faucets(&mut self) -> Result<()> {
        let day = 60 * 60 * 24;
        let year = Duration::from_secs(60 * 60 * 24 * 365);
        let two_thirds = (Amount::new(2) / Amount::new(3))?;

        let genesis_time = self
            .context::<Time>()
            .ok_or_else(|| Error::App("No Time context available".into()))?
            .seconds;

        self.staking_rewards.configure(FaucetOptions {
            num_periods: 9,
            period_length: year,
            total_coins: 49_875_000_000_000.into(),
            period_decay: two_thirds,
            start_seconds: genesis_time + day,
        })?;

        self.dev_rewards.configure(FaucetOptions {
            num_periods: 9,
            period_length: year,
            total_coins: 49_875_000_000_000.into(),
            period_decay: two_thirds,
            start_seconds: genesis_time + day,
        })?;

        self.community_pool_rewards.configure(FaucetOptions {
            num_periods: 9,
            period_length: year,
            total_coins: 9_975_000_000_000.into(),
            period_decay: two_thirds,
            start_seconds: genesis_time + day,
        })?;

        self.incentive_pool_rewards.configure(FaucetOptions {
            num_periods: 9,
            period_length: year,
            total_coins: 89_775_000_000_000.into(),
            period_decay: two_thirds,
            start_seconds: genesis_time + day,
        })?;

        Ok(())
    }

    #[call]
    pub fn noop(&mut self) {}

    #[call]
    pub fn deposit_rewards(&mut self) -> Result<()> {
        self.accounts.give_from_funding_all()?;
        self.bitcoin.accounts.give_from_funding_all()?;
        Ok(())
    }

    #[call]
    #[allow(unused_variables)]
    pub fn ibc_deposit_nbtc(&mut self, to: Address, amount: Amount) -> crate::error::Result<()> {
        #[cfg(feature = "testnet")]
        {
            crate::bitcoin::exempt_from_fee()?;

            let signer = self.signer()?;
            let _coins = self.bitcoin.accounts.withdraw(signer, amount)?;
            if let Some(mut acct) = self.airdrop.get_mut(signer)? {
                acct.ibc_transfer.unlock();
            }

            let fee = ibc_fee(amount)?;
            self.ibc
                .bank_mut()
                .mint(to, (amount - fee).result()?, "usat".parse()?)?;
            self.bitcoin.reward_pool.give(fee.into())?;

            Ok(())
        }

        #[cfg(not(feature = "testnet"))]
        Err(crate::error::Error::Unknown)
    }

    #[call]
    #[allow(unused_variables)]
    pub fn ibc_withdraw_nbtc(&mut self, amount: Amount) -> crate::error::Result<()> {
        #[cfg(feature = "testnet")]
        {
            crate::bitcoin::exempt_from_fee()?;

            let signer = self.signer()?;
            self.ibc.bank_mut().burn(signer, amount, "usat".parse()?)?;
            self.bitcoin.accounts.deposit(signer, amount.into())?;

            Ok(())
        }

        #[cfg(not(feature = "testnet"))]
        Err(crate::error::Error::Unknown)
    }

    #[query]
    #[allow(unused_variables)]
    pub fn escrowed_nbtc(&self, address: Address) -> Result<Amount> {
        #[cfg(feature = "testnet")]
        {
            Ok(*self
                .ibc
                .bank()
                .balances
                .get_or_default("usat".parse()?)?
                .get_or_default(address)?)
        }

        #[cfg(not(feature = "testnet"))]
        Err(orga::Error::Unknown)
    }

    #[call]
    pub fn claim_escrowed_nbtc(&mut self) -> crate::error::Result<()> {
        #[cfg(feature = "testnet")]
        {
            let signer = self.signer()?;
            let balance = self.escrowed_nbtc(signer)?;
            self.ibc_withdraw_nbtc(balance)
        }

        #[cfg(not(feature = "testnet"))]
        Err(crate::error::Error::Unknown)
    }

    #[call]
    pub fn relay_deposit(
        &mut self,
        btc_tx: Adapter<Transaction>,
        btc_height: u32,
        btc_proof: Adapter<PartialMerkleTree>,
        btc_vout: u32,
        sigset_index: u32,
        dest: DepositCommitment,
    ) -> crate::error::Result<()> {
        let nbtc = self.bitcoin.relay_deposit(
            btc_tx,
            btc_height,
            btc_proof,
            btc_vout,
            sigset_index,
            dest.commitment_bytes()?.as_slice(),
        )?;
        match dest {
            DepositCommitment::Address(addr) => {
                if let Some(mut acct) = self.airdrop.get_mut(addr)? {
                    acct.btc_deposit.unlock();
                }
                self.bitcoin.accounts.deposit(addr, nbtc.into())?
            }
            #[cfg(feature = "testnet")]
            DepositCommitment::Ibc(dest) => {
                use orga::ibc::ibc_rs::applications::transfer::msgs::transfer::MsgTransfer;
                use orga::ibc::proto::cosmos::base::v1beta1::Coin;
                let fee = ibc_fee(nbtc)?;
                let nbtc_after_fee = (nbtc - fee).result()?;
                let IbcDepositCommitment {
                    source_port,
                    source_channel,
                    receiver,
                    sender,
                    timeout_timestamp,
                } = dest;
                let msg_transfer = MsgTransfer {
                    sender: sender.clone().into_inner(),
                    source_port: source_port.into_inner(),
                    source_channel: source_channel.into_inner(),
                    token: Coin {
                        amount: nbtc_after_fee.to_string(),
                        denom: "usat".to_string(),
                    },
                    receiver: receiver.into_inner(),
                    timeout_height: TimeoutHeight::Never,
                    timeout_timestamp: Timestamp::from_nanoseconds(timeout_timestamp)
                        .map_err(|e| Error::App(e.to_string()))?,
                };
                self.ibc.bank_mut().mint(
                    sender
                        .into_inner()
                        .try_into()
                        .map_err(|_| Error::App("Invalid sender address".into()))?,
                    nbtc_after_fee,
                    "usat".parse()?,
                )?;
                self.bitcoin.reward_pool.give(fee.into())?;
                #[cfg(feature = "full")]
                self.ibc.raw_transfer(msg_transfer)?
            }

            #[cfg(not(feature = "testnet"))]
            DepositCommitment::Ibc(_) => {
                return Err(crate::error::Error::Unknown);
            }
        }

        Ok(())
    }

    #[call]
    pub fn withdraw_nbtc(
        &mut self,
        script_pubkey: Adapter<bitcoin::Script>,
        amount: Amount,
    ) -> crate::error::Result<()> {
        let signer = self.signer()?;
        if let Some(mut acct) = self.airdrop.get_mut(signer)? {
            acct.btc_withdraw.unlock();
        }

        self.bitcoin.withdraw(script_pubkey, amount)
    }

    fn signer(&mut self) -> Result<Address> {
        self.context::<Signer>()
            .ok_or_else(|| Error::Signer("No Signer context available".into()))?
            .signer
            .ok_or_else(|| Error::Coins("Unauthorized account action".into()))
    }

    #[call]
    pub fn signal(&mut self, version: Version) -> Result<()> {
        self.upgrade.signal(version)
    }
}

#[cfg(feature = "full")]
mod abci {
    use super::*;

    impl InitChain for InnerApp {
        fn init_chain(&mut self, _ctx: &InitChainCtx) -> Result<()> {
            self.staking.max_validators = 30;
            self.staking.max_offline_blocks = 20_000;
            self.staking.downtime_jail_seconds = 60 * 30; // 30 minutes
            self.staking.slash_fraction_downtime = (Amount::new(1) / Amount::new(1000))?;
            self.staking.slash_fraction_double_sign = (Amount::new(1) / Amount::new(20))?;
            self.staking.min_self_delegation_min = 0;

            let sr_address = STRATEGIC_RESERVE_ADDRESS.parse().unwrap();

            self.accounts.allow_transfers(true);
            self.bitcoin.accounts.allow_transfers(true);

            self.accounts.add_transfer_exception(sr_address)?;

            let vb_address = VALIDATOR_BOOTSTRAP_ADDRESS.parse().unwrap();
            self.accounts.add_transfer_exception(vb_address)?;

            self.upgrade.current_version = vec![CONSENSUS_VERSION].try_into().unwrap();

            self.configure_faucets()?;
            Ok(())
        }
    }

    impl BeginBlock for InnerApp {
        fn begin_block(&mut self, ctx: &BeginBlockCtx) -> Result<()> {
            self.upgrade
                .step(&vec![CONSENSUS_VERSION].try_into().unwrap())?;
            self.staking.begin_block(ctx)?;
            #[cfg(feature = "testnet")]
            self.ibc.begin_block(ctx)?;

            let has_stake = self.staking.staked()? > 0;
            if has_stake {
                let reward = self.staking_rewards.mint()?;
                self.staking.give(reward)?;
            }

            let dev_reward = self.dev_rewards.mint()?;
            let dev_address = DEV_ADDRESS.parse().unwrap();
            self.accounts.deposit(dev_address, dev_reward)?;

            let cp_reward = self.community_pool_rewards.mint()?;
            self.community_pool.give(cp_reward)?;

            let ip_reward = self.incentive_pool_rewards.mint()?;
            self.incentive_pool.give(ip_reward)?;

            self.bitcoin.begin_block(ctx)?;

            let now = ctx.header.time.as_ref().unwrap().seconds;
            let has_nbtc_rewards = self.bitcoin.reward_pool.amount > 0;
            if self.reward_timer.tick(now) && has_stake && has_nbtc_rewards {
                let reward_rate = (Amount::new(1) / Amount::new(2377))?; // ~0.00042069
                let reward_amount = (self.bitcoin.reward_pool.amount * reward_rate)?.amount()?;
                let reward = self.bitcoin.reward_pool.take(reward_amount)?;
                self.staking.give(reward)?;
            }

            Ok(())
        }
    }

    impl EndBlock for InnerApp {
        fn end_block(&mut self, ctx: &EndBlockCtx) -> Result<()> {
            self.staking.end_block(ctx)
        }
    }

    #[cfg(feature = "testnet")]
    impl AbciQuery for InnerApp {
        fn abci_query(&self, request: &messages::RequestQuery) -> Result<messages::ResponseQuery> {
            self.ibc.abci_query(request)
        }
    }
}

impl ConvertSdkTx for InnerApp {
    type Output = PaidCall<<InnerApp as Call>::Call>;

    fn convert(&self, sdk_tx: &SdkTx) -> Result<PaidCall<<InnerApp as Call>::Call>> {
        let sender_address = sdk_tx.sender_address()?;

        type AppCall = <InnerApp as Call>::Call;
        type AccountCall = <Accounts<Nom> as Call>::Call;
        type StakingCall = <Staking<Nom> as Call>::Call;
        type AirdropCall = <Airdrop as Call>::Call;
        type BitcoinCall = <Bitcoin as Call>::Call;
        #[cfg(feature = "testnet")]
        type IbcCall = <Ibc as Call>::Call;

        match sdk_tx {
            SdkTx::Protobuf(tx) => {
                #[cfg(feature = "testnet")]
                {
                    let tx_bytes = sdk_tx.encode()?;
                    if IbcTx::decode(tx_bytes.as_slice()).is_ok() {
                        let funding_amt = MIN_FEE;
                        let funding_call =
                            AccountCall::MethodTakeAsFunding(funding_amt.into(), vec![]);
                        let funding_call_bytes = funding_call.encode()?;
                        let payer_call = AppCall::FieldAccounts(funding_call_bytes);

                        let deliver_msg_call_bytes = [vec![2], tx_bytes].concat();
                        let paid_call = AppCall::FieldIbc(deliver_msg_call_bytes);
                        return Ok(PaidCall {
                            payer: payer_call,
                            paid: paid_call,
                        });
                    }
                }

                if tx.body.messages.len() != 1 {
                    return Err(Error::App(
                        "Only transactions with one message are supported".into(),
                    ));
                }

                let msg = &tx.body.messages[0];
                if msg.type_url.as_str() == "cosmos-sdk/MsgSend" {
                    use orga::cosmrs::tx::Msg;
                    let msg =
                        MsgSend::from_any(msg).map_err(|_| Error::App("Invalid MsgSend".into()))?;
                    // msg.

                    let from_bytes: [u8; Address::LENGTH] = msg
                        .from_address
                        .to_bytes()
                        .try_into()
                        .map_err(|_| Error::App("Invalid sender address".into()))?;
                    let from: Address = from_bytes.into();

                    if from != sender_address {
                        return Err(Error::App(
                            "'from_address' must match sender address".to_string(),
                        ));
                    }

                    let to_bytes: [u8; Address::LENGTH] = msg
                        .to_address
                        .to_bytes()
                        .try_into()
                        .map_err(|_| Error::App("Invalid receiver address".into()))?;
                    let to: Address = to_bytes.into();

                    if msg.amount.len() != 1 {
                        return Err(Error::App(
                            "'amount' must have exactly one element".to_string(),
                        ));
                    }

                    match msg.amount[0].denom.to_string().as_str() {
                        "unom" => {
                            let amount: u64 = msg.amount[0].amount.to_string().parse().unwrap();

                            let funding_call =
                                AccountCall::MethodTakeAsFunding(MIN_FEE.into(), vec![]);
                            let funding_call_bytes = funding_call.encode()?;
                            let payer_call = AppCall::FieldAccounts(funding_call_bytes);

                            let transfer_call =
                                AccountCall::MethodTransfer(to, amount.into(), vec![]);
                            let transfer_call_bytes = transfer_call.encode()?;
                            let paid_call = AppCall::FieldAccounts(transfer_call_bytes);

                            return Ok(PaidCall {
                                payer: payer_call,
                                paid: paid_call,
                            });
                        }
                        "usat" => {
                            let amount: u64 = msg.amount[0].amount.to_string().parse().unwrap();

                            let funding_call =
                                BitcoinCall::MethodTransfer(to, amount.into(), vec![]);
                            let funding_call_bytes = funding_call.encode()?;
                            let payer_call = AppCall::FieldBitcoin(funding_call_bytes);

                            return Ok(PaidCall {
                                payer: payer_call,
                                paid: AppCall::MethodNoop(vec![]),
                            });
                        }
                        _ => return Err(Error::App("Unknown denom".to_string())),
                    }
                }

                Err(Error::App("Unsupported protobuf transaction".into()))
            }

            SdkTx::Amino(tx) => {
                if tx.msg.len() != 1 {
                    return Err(Error::App("Invalid number of messages".into()));
                }

                let msg = &tx.msg[0];

                let get_amount = |coin: Option<&sdk::Coin>, expected_denom| -> Result<Amount> {
                    let coin = coin.map_or_else(|| Err(Error::App("Empty amount".into())), Ok)?;
                    if coin.denom != expected_denom {
                        return Err(Error::App(format!(
                            "Invalid denom in amount: {}",
                            coin.denom,
                        )));
                    }

                    let amount: u64 = coin.amount.parse()?;
                    Ok(Amount::new(amount))
                };

                // TODO: move message validation/parsing into orga (e.g. with a message enum)

                match msg.type_.as_str() {
                    "cosmos-sdk/MsgSend" => {
                        let msg: sdk::MsgSend = serde_json::value::from_value(msg.value.clone())
                            .map_err(|e| Error::App(e.to_string()))?;

                        let from: Address = msg
                            .from_address
                            .parse()
                            .map_err(|e: bech32::Error| Error::App(e.to_string()))?;
                        if from != sender_address {
                            return Err(Error::App(
                                "'from_address' must match sender address".to_string(),
                            ));
                        }

                        let to: Address = msg
                            .to_address
                            .parse()
                            .map_err(|e: bech32::Error| Error::App(e.to_string()))?;

                        if msg.amount.len() != 1 {
                            return Err(Error::App(
                                "'amount' must have exactly one element".to_string(),
                            ));
                        }

                        match msg.amount[0].denom.as_str() {
                            "unom" => {
                                let amount = get_amount(msg.amount.first(), "unom")?;

                                let funding_call =
                                    AccountCall::MethodTakeAsFunding(MIN_FEE.into(), vec![]);
                                let funding_call_bytes = funding_call.encode()?;
                                let payer_call = AppCall::FieldAccounts(funding_call_bytes);

                                let transfer_call = AccountCall::MethodTransfer(to, amount, vec![]);
                                let transfer_call_bytes = transfer_call.encode()?;
                                let paid_call = AppCall::FieldAccounts(transfer_call_bytes);

                                Ok(PaidCall {
                                    payer: payer_call,
                                    paid: paid_call,
                                })
                            }
                            "usat" => {
                                let amount = get_amount(msg.amount.first(), "usat")?;

                                let funding_call = BitcoinCall::MethodTransfer(to, amount, vec![]);
                                let funding_call_bytes = funding_call.encode()?;
                                let payer_call = AppCall::FieldBitcoin(funding_call_bytes);

                                Ok(PaidCall {
                                    payer: payer_call,
                                    paid: AppCall::MethodNoop(vec![]),
                                })
                            }
                            _ => Err(Error::App("Unknown denom".to_string())),
                        }
                    }

                    "cosmos-sdk/MsgDelegate" => {
                        let msg: sdk::MsgDelegate =
                            serde_json::value::from_value(msg.value.clone())
                                .map_err(|e| Error::App(e.to_string()))?;

                        let del_addr: Address = msg
                            .delegator_address
                            .parse()
                            .map_err(|e: bech32::Error| Error::App(e.to_string()))?;
                        if del_addr != sender_address {
                            return Err(Error::App(
                                "'delegator_address' must match sender address".to_string(),
                            ));
                        }

                        let val_addr: Address = msg
                            .validator_address
                            .parse()
                            .map_err(|e: bech32::Error| Error::App(e.to_string()))?;
                        let amount: u64 = get_amount(msg.amount.as_ref(), "unom")?.into();

                        let funding_amt = MIN_FEE + amount;
                        let funding_call =
                            AccountCall::MethodTakeAsFunding(funding_amt.into(), vec![]);
                        let funding_call_bytes = funding_call.encode()?;
                        let payer_call = AppCall::FieldAccounts(funding_call_bytes);

                        let delegate_call =
                            StakingCall::MethodDelegateFromSelf(val_addr, amount.into(), vec![]);
                        let delegate_call_bytes = delegate_call.encode()?;
                        let paid_call = AppCall::FieldStaking(delegate_call_bytes);

                        Ok(PaidCall {
                            payer: payer_call,
                            paid: paid_call,
                        })
                    }

                    "cosmos-sdk/MsgBeginRedelegate" => {
                        let msg: sdk::MsgBeginRedelegate =
                            serde_json::value::from_value(msg.value.clone())
                                .map_err(|e| Error::App(e.to_string()))?;

                        let del_addr: Address = msg
                            .delegator_address
                            .parse()
                            .map_err(|e: bech32::Error| Error::App(e.to_string()))?;
                        if del_addr != sender_address {
                            return Err(Error::App(
                                "'delegator_address' must match sender address".to_string(),
                            ));
                        }

                        let val_src_addr: Address = msg
                            .validator_src_address
                            .parse()
                            .map_err(|e: bech32::Error| Error::App(e.to_string()))?;
                        let val_dst_addr: Address = msg
                            .validator_dst_address
                            .parse()
                            .map_err(|e: bech32::Error| Error::App(e.to_string()))?;

                        let amount = get_amount(msg.amount.as_ref(), "unom")?;

                        let funding_amt = MIN_FEE;
                        let funding_call =
                            AccountCall::MethodTakeAsFunding(funding_amt.into(), vec![]);
                        let funding_call_bytes = funding_call.encode()?;
                        let payer_call = AppCall::FieldAccounts(funding_call_bytes);

                        let redelegate_call = StakingCall::MethodRedelegateSelf(
                            val_src_addr,
                            val_dst_addr,
                            amount,
                            vec![],
                        );
                        let redelegate_call_bytes = redelegate_call.encode()?;
                        let paid_call = AppCall::FieldStaking(redelegate_call_bytes);

                        Ok(PaidCall {
                            payer: payer_call,
                            paid: paid_call,
                        })
                    }

                    "cosmos-sdk/MsgUndelegate" => {
                        let msg: sdk::MsgUndelegate =
                            serde_json::value::from_value(msg.value.clone())
                                .map_err(|e| Error::App(e.to_string()))?;

                        let del_addr: Address = msg
                            .delegator_address
                            .parse()
                            .map_err(|e: bech32::Error| Error::App(e.to_string()))?;
                        if del_addr != sender_address {
                            return Err(Error::App(
                                "'delegator_address' must match sender address".to_string(),
                            ));
                        }

                        let val_addr: Address = msg
                            .validator_address
                            .parse()
                            .map_err(|e: bech32::Error| Error::App(e.to_string()))?;
                        let amount = get_amount(msg.amount.as_ref(), "unom")?;

                        let funding_amt = MIN_FEE;
                        let funding_call =
                            AccountCall::MethodTakeAsFunding(funding_amt.into(), vec![]);
                        let funding_call_bytes = funding_call.encode()?;
                        let payer_call = AppCall::FieldAccounts(funding_call_bytes);

                        let undelegate_call =
                            StakingCall::MethodUnbondSelf(val_addr, amount, vec![]);
                        let undelegate_call_bytes = undelegate_call.encode()?;
                        let paid_call = AppCall::FieldStaking(undelegate_call_bytes);

                        Ok(PaidCall {
                            payer: payer_call,
                            paid: paid_call,
                        })
                    }

                    "nomic/MsgClaimRewards" => {
                        let msg = msg
                            .value
                            .as_object()
                            .ok_or_else(|| Error::App("Invalid message value".to_string()))?;
                        if !msg.is_empty() {
                            return Err(Error::App("Message should be empty".to_string()));
                        }

                        let claim_call = StakingCall::MethodClaimAll(vec![]);
                        let claim_call_bytes = claim_call.encode()?;
                        let payer_call = AppCall::FieldStaking(claim_call_bytes);

                        let paid_call = AppCall::MethodDepositRewards(vec![]);

                        Ok(PaidCall {
                            payer: payer_call,
                            paid: paid_call,
                        })
                    }

                    "nomic/MsgClaimAirdrop1" => {
                        let msg = msg
                            .value
                            .as_object()
                            .ok_or_else(|| Error::App("Invalid message value".to_string()))?;
                        if !msg.is_empty() {
                            return Err(Error::App("Message should be empty".to_string()));
                        }

                        let claim_call = AirdropCall::MethodClaimAirdrop1(vec![]);
                        let claim_call_bytes = claim_call.encode()?;
                        let payer_call = AppCall::FieldAirdrop(claim_call_bytes);

                        let give_call = AccountCall::MethodGiveFromFundingAll(vec![]);
                        let give_call_bytes = give_call.encode()?;
                        let paid_call = AppCall::FieldAccounts(give_call_bytes);

                        Ok(PaidCall {
                            payer: payer_call,
                            paid: paid_call,
                        })
                    }

                    "nomic/MsgClaimBtcDepositAirdrop" => {
                        let msg = msg
                            .value
                            .as_object()
                            .ok_or_else(|| Error::App("Invalid message value".to_string()))?;
                        if !msg.is_empty() {
                            return Err(Error::App("Message should be empty".to_string()));
                        }

                        let claim_call = AirdropCall::MethodClaimBtcDeposit(vec![]);
                        let claim_call_bytes = claim_call.encode()?;
                        let payer_call = AppCall::FieldAirdrop(claim_call_bytes);

                        let give_call = AccountCall::MethodGiveFromFundingAll(vec![]);
                        let give_call_bytes = give_call.encode()?;
                        let paid_call = AppCall::FieldAccounts(give_call_bytes);

                        Ok(PaidCall {
                            payer: payer_call,
                            paid: paid_call,
                        })
                    }

                    "nomic/MsgClaimBtcWithdrawAirdrop" => {
                        let msg = msg
                            .value
                            .as_object()
                            .ok_or_else(|| Error::App("Invalid message value".to_string()))?;
                        if !msg.is_empty() {
                            return Err(Error::App("Message should be empty".to_string()));
                        }

                        let claim_call = AirdropCall::MethodClaimBtcWithdraw(vec![]);
                        let claim_call_bytes = claim_call.encode()?;
                        let payer_call = AppCall::FieldAirdrop(claim_call_bytes);

                        let give_call = AccountCall::MethodGiveFromFundingAll(vec![]);
                        let give_call_bytes = give_call.encode()?;
                        let paid_call = AppCall::FieldAccounts(give_call_bytes);

                        Ok(PaidCall {
                            payer: payer_call,
                            paid: paid_call,
                        })
                    }

                    "nomic/MsgClaimIbcTransferAirdrop" => {
                        let msg = msg
                            .value
                            .as_object()
                            .ok_or_else(|| Error::App("Invalid message value".to_string()))?;
                        if !msg.is_empty() {
                            return Err(Error::App("Message should be empty".to_string()));
                        }

                        let claim_call = AirdropCall::MethodClaimIbcTransfer(vec![]);
                        let claim_call_bytes = claim_call.encode()?;
                        let payer_call = AppCall::FieldAirdrop(claim_call_bytes);

                        let give_call = AccountCall::MethodGiveFromFundingAll(vec![]);
                        let give_call_bytes = give_call.encode()?;
                        let paid_call = AppCall::FieldAccounts(give_call_bytes);

                        Ok(PaidCall {
                            payer: payer_call,
                            paid: paid_call,
                        })
                    }

                    #[cfg(feature = "stakenet")]
                    "nomic/MsgClaimTestnetParticipationAirdrop" => {
                        let msg = msg
                            .value
                            .as_object()
                            .ok_or_else(|| Error::App("Invalid message value".to_string()))?;
                        if !msg.is_empty() {
                            return Err(Error::App("Message should be empty".to_string()));
                        }

                        let claim_call = AirdropCall::MethodClaimTestnetParticipation(vec![]);
                        let claim_call_bytes = claim_call.encode()?;
                        let payer_call = AppCall::FieldAirdrop(claim_call_bytes);

                        let give_call = AccountCall::MethodGiveFromFundingAll(vec![]);
                        let give_call_bytes = give_call.encode()?;
                        let paid_call = AppCall::FieldAccounts(give_call_bytes);

                        Ok(PaidCall {
                            payer: payer_call,
                            paid: paid_call,
                        })
                    }

                    "nomic/MsgWithdraw" => {
                        let msg: MsgWithdraw = serde_json::value::from_value(msg.value.clone())
                            .map_err(|e| Error::App(e.to_string()))?;

                        let dest_addr: bitcoin::Address = msg.dst_address.parse().map_err(
                            |e: bitcoin::util::address::Error| Error::App(e.to_string()),
                        )?;
                        let dest_script =
                            crate::bitcoin::adapter::Adapter::new(dest_addr.script_pubkey());

                        let amount: u64 = msg
                            .amount
                            .parse()
                            .map_err(|e: std::num::ParseIntError| Error::App(e.to_string()))?;

                        let funding_amt = MIN_FEE;
                        let funding_call =
                            AccountCall::MethodTakeAsFunding(funding_amt.into(), vec![]);
                        let funding_call_bytes = funding_call.encode()?;
                        let payer_call = AppCall::FieldAccounts(funding_call_bytes);

                        let paid_call =
                            AppCall::MethodWithdrawNbtc(dest_script, amount.into(), vec![]);

                        Ok(PaidCall {
                            payer: payer_call,
                            paid: paid_call,
                        })
                    }

                    "nomic/MsgClaimIbcBitcoin" => {
                        let msg = msg
                            .value
                            .as_object()
                            .ok_or_else(|| Error::App("Invalid message value".to_string()))?;
                        if !msg.is_empty() {
                            return Err(Error::App("Message should be empty".to_string()));
                        }

                        let payer_call = AppCall::MethodClaimEscrowedNbtc(vec![]);
                        let paid_call = AppCall::MethodNoop(vec![]);

                        Ok(PaidCall {
                            payer: payer_call,
                            paid: paid_call,
                        })
                    }

                    #[cfg(feature = "testnet")]
                    "nomic/MsgIbcTransferOut" => {
                        let msg: MsgIbcTransfer = serde_json::value::from_value(msg.value.clone())
                            .map_err(|e| Error::App(e.to_string()))?;

                        let channel_id = msg
                            .channel_id
                            .parse::<ChannelId>()
                            .map_err(|_| Error::Ibc("Invalid channel id".into()))?
                            .into();

                        let port_id: IbcAdapter<PortId> = msg
                            .port_id
                            .parse::<PortId>()
                            .map_err(|_| Error::Ibc("Invalid port".into()))?
                            .into();

                        let denom = msg.denom.as_str().parse()?;

                        let amount = msg.amount.into();

                        let receiver: IbcAdapter<IbcSigner> = msg
                            .receiver
                            .parse::<IbcSigner>()
                            .map_err(|_| Error::Ibc("Invalid receiver address".into()))?
                            .into();

                        let sender: Address = msg
                            .sender
                            .parse::<Address>()
                            .map_err(|_| Error::Ibc("Invalid sender address".into()))?;

                        let timestamp = msg
                            .timeout_timestamp
                            .parse::<u64>()
                            .map_err(|_| Error::Ibc("Invalid timeout timestamp".into()))?;
                        let timeout_timestamp: IbcAdapter<Timestamp> =
                            Timestamp::from_nanoseconds(timestamp)
                                .map_err(|_| Error::Ibc("Invalid timeout timestamp".into()))?
                                .into();

                        let ibc_fee = ibc_fee(amount)?;

                        let transfer_opts = TransferOpts {
                            amount: (amount - ibc_fee).result()?,
                            channel_id,
                            port_id,
                            denom,
                            receiver,
                            timeout_height: TimeoutHeight::Never.into(),
                            timeout_timestamp,
                        };

                        let payer_call = AppCall::MethodIbcDepositNbtc(sender, amount, vec![]);

                        let ibc_call = IbcCall::MethodTransfer(transfer_opts, vec![]);
                        let ibc_call_bytes = ibc_call.encode()?;
                        let paid_call = AppCall::FieldIbc(ibc_call_bytes);

                        Ok(PaidCall {
                            payer: payer_call,
                            paid: paid_call,
                        })
                    }

                    "nomic/MsgJoinAirdropAccounts" => {
                        let msg = msg
                            .value
                            .as_object()
                            .ok_or_else(|| Error::App("Invalid message value".to_string()))?;

                        let dest_addr: Address = msg["dest_address"]
                            .as_str()
                            .ok_or_else(|| Error::App("Invalid destination address".to_string()))?
                            .parse()
                            .map_err(|_| Error::App("Invalid destination address".to_string()))?;

                        let join_call = AirdropCall::MethodJoinAccounts(dest_addr, vec![]);
                        let payer_call = AppCall::FieldAirdrop(join_call.encode()?);

                        let paid_call = AppCall::MethodNoop(vec![]);

                        Ok(PaidCall {
                            payer: payer_call,
                            paid: paid_call,
                        })
                    }

                    _ => Err(Error::App("Unsupported message type".into())),
                }
            }
        }
    }
}

#[derive(Serialize, Deserialize)]
pub struct MsgWithdraw {
    pub amount: String,
    pub dst_address: String,
}

#[derive(Serialize, Deserialize, Debug)]
pub struct MsgIbcTransfer {
    pub channel_id: String,
    pub port_id: String,
    pub amount: u64,
    pub denom: String,
    pub receiver: String,
    pub sender: String,
    pub timeout_timestamp: String,
}

use ibc::encoding::Adapter as IbcAdapter;
use ibc::ibc_rs::signer::Signer as IbcSigner;

#[derive(Encode, Decode, Debug, Clone)]
pub enum DepositCommitment {
    Address(Address),
    Ibc(IbcDepositCommitment),
}

#[derive(Encode, Decode, Clone, Debug)]
pub struct IbcDepositCommitment {
    pub source_port: IbcAdapter<PortId>,
    pub source_channel: IbcAdapter<ChannelId>,
    pub receiver: IbcAdapter<IbcSigner>,
    pub sender: IbcAdapter<IbcSigner>,
    pub timeout_timestamp: u64,
}

impl DepositCommitment {
    pub fn commitment_bytes(&self) -> Result<Vec<u8>> {
        use sha2::{Digest, Sha256};
        use DepositCommitment::*;
        let bytes = match self {
            Address(addr) => addr.bytes().into(),
            Ibc(dest) => Sha256::digest(dest.encode()?).to_vec(),
        };

        Ok(bytes)
    }

    pub fn from_base64(s: &str) -> Result<Self> {
        let bytes =
            base64::decode(s).map_err(|_| Error::App("Failed to decode base64".to_string()))?;
        Ok(Self::decode(&mut &bytes[..])?)
    }

    pub fn to_base64(&self) -> Result<String> {
        let bytes = self.encode()?;
        Ok(base64::encode(bytes))
    }
}

pub fn ibc_fee(amount: Amount) -> Result<Amount> {
    let fee_rate: orga::coins::Decimal = "0.015".parse().unwrap();
    (amount * fee_rate)?.amount()
}

const REWARD_TIMER_PERIOD: i64 = 120;

#[orga]
pub struct RewardTimer {
    last_period: i64,
}

impl RewardTimer {
    pub fn tick(&mut self, now: i64) -> bool {
        if now - self.last_period < REWARD_TIMER_PERIOD {
            return false;
        }

        self.last_period = now;
        true
    }
}<|MERGE_RESOLUTION|>--- conflicted
+++ resolved
@@ -23,11 +23,8 @@
 use orga::{ibc, prelude::*};
 use serde::{Deserialize, Serialize};
 use std::convert::TryInto;
-<<<<<<< HEAD
 use std::time::Duration;
-=======
 use std::fmt::Debug;
->>>>>>> 6261b0b7
 
 mod migrations;
 
