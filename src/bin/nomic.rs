--- conflicted
+++ resolved
@@ -900,23 +900,13 @@
     let btc_addr = bitcoin::Address::from_script(&script, nomic::bitcoin::NETWORK).unwrap();
 
     let client = reqwest::Client::new();
-<<<<<<< HEAD
     let res = client
-        .post("http://localhost:9000")
+        .post("http://192.168.1.126:9000")
         .query(&[
             ("dest_bytes", dest.to_base64()?),
             ("sigset_index", sigset.index().to_string()),
             ("deposit_addr", btc_addr.to_string()),
         ])
-=======
-    client
-        .post(format!(
-            "http://192.168.1.126:9000?dest_bytes={}&sigset_index={}&deposit_addr={}",
-            dest.to_base64()?,
-            sigset.index(),
-            btc_addr,
-        ))
->>>>>>> 2cef89d8
         .send()
         .await
         .map_err(|err| nomic::error::Error::Orga(orga::Error::App(err.to_string())))?;
