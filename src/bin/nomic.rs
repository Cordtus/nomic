//! This binary provides the command-line interface for running a Nomic full
//! node, as well as client commands for querying and broadcasting transactions.

#![feature(trivial_bounds)]
#![allow(incomplete_features)]
#![feature(specialization)]
#![feature(async_closure)]
#![feature(never_type)]

#[cfg(feature = "ethereum")]
use alloy::network::EthereumWallet;
#[cfg(feature = "ethereum")]
use alloy::signers::local::LocalSigner;

use bitcoin::consensus::{Decodable, Encodable};
#[cfg(feature = "ethereum")]
use bitcoin::secp256k1::Message;
use bitcoin::secp256k1::{self};

use bitcoin::util::bip32::ExtendedPubKey;
use bitcoincore_rpc_async::RpcApi;
use bitcoincore_rpc_async::{Auth, Client as BtcClient};
use clap::Parser;
use nomic::app::Dest;
use nomic::app::IbcDest;
use nomic::app::InnerApp;
use nomic::app::Nom;
use nomic::bitcoin::adapter::Adapter;
use nomic::bitcoin::matches_bitcoin_network;
use nomic::bitcoin::signatory::SignatorySet;
use nomic::bitcoin::Nbtc;
use nomic::bitcoin::{relayer::Relayer, signer::Signer};
use nomic::error::Result;
use nomic::frost;
use nomic::frost::signer::SecretStore;
use nomic::utils::load_bitcoin_key;
use nomic::utils::load_or_generate;
use orga::abci::Node;
use orga::client::wallet::{SimpleWallet, Wallet};
use orga::coins::{Address, Commission, Decimal, Declaration, Symbol};
use orga::ibc::ibc_rs::core::{
    host::types::identifiers::{ChannelId, PortId},
    primitives::Timestamp,
};
use orga::macros::build_call;
use orga::merk::MerkStore;
use orga::plugins::MIN_FEE;
use orga::prelude::*;
use orga::{client::AppClient, tendermint::client::HttpClient};
use serde::{Deserialize, Serialize};
use std::convert::TryInto;
use std::fs::Permissions;
use std::os::unix::fs::PermissionsExt;
use std::path::PathBuf;
use std::str::FromStr;
use std::time::SystemTime;
use std::time::UNIX_EPOCH;
use tendermint_rpc::Client as _;

const BANNER: &str = r#"
███╗   ██╗  ██████╗  ███╗   ███╗ ██╗  ██████╗
████╗  ██║ ██╔═══██╗ ████╗ ████║ ██║ ██╔════╝
██╔██╗ ██║ ██║   ██║ ██╔████╔██║ ██║ ██║
██║╚██╗██║ ██║   ██║ ██║╚██╔╝██║ ██║ ██║
██║ ╚████║ ╚██████╔╝ ██║ ╚═╝ ██║ ██║ ╚██████╗
╚═╝  ╚═══╝  ╚═════╝  ╚═╝     ╚═╝ ╚═╝  ╚═════╝
"#;

/// Builds a wallet to be used with the client based on storing a private key in
/// the `~/.orga-wallet` directory.
fn wallet() -> SimpleWallet {
    let path = std::env::var("ORGA_WALLET").unwrap_or_else(|_| {
        home::home_dir()
            .unwrap()
            .join(".orga-wallet")
            .to_str()
            .unwrap()
            .to_string()
    });
    SimpleWallet::open(path).unwrap()
}

/// Returns the address associated with the default client wallet defined in
/// [wallet].
fn my_address() -> Address {
    wallet().address().unwrap().unwrap()
}

/// Command line options for the `nomic` binary.
#[derive(Parser, Debug)]
#[clap(
    version = env!("CARGO_PKG_VERSION"),
    author = "The Nomic Developers <hello@nomic.io>"
)]
pub struct Opts {
    /// Top-level subcommands.
    #[clap(subcommand)]
    cmd: Command,

    /// Command-line options common to all subcommands.
    #[clap(flatten)]
    config: nomic::network::Config,
}

/// Top-level subcommands for the `nomic` binary.
#[derive(Parser, Debug)]
pub enum Command {
    /// Start a Nomic full node.
    Start(StartCmd),
    /// Transfers NOM to the specified destination.
    Send(SendCmd),
    /// Transfers nBTC to the specified destination.
    SendNbtc(SendNbtcCmd),
    /// Shows the wallet balance.
    Balance(BalanceCmd),
    /// Shows a list of the wallet's stake delegations.
    Delegations(DelegationsCmd),
    /// Shows a list of all network validators.
    Validators(ValidatorsCmd),
    /// Delegates stake to the given validator.
    Delegate(DelegateCmd),
    /// Declares a new validator.
    Declare(DeclareCmd),
    /// Unbonds a stake delegation.
    Unbond(UnbondCmd),
    /// Redelegates a stake delegation to a new validator without unbonding.
    Redelegate(RedelegateCmd),
    /// Unjails the jailed validator associated with the wallet's operator
    /// address.
    Unjail(UnjailCmd),
    /// Edits the description of the validator associated with the wallet's
    /// operator address.
    Edit(EditCmd),
    /// Claims the rewards earned by the wallet.
    Claim(ClaimCmd),
    /// Shows the wallet's available airdrop balances which can be claimed.
    Airdrop(AirdropCmd),
    /// Claims the airdrop balances associated with the wallet.
    ClaimAirdrop(ClaimAirdropCmd),
    /// Relays data between the Bitcoin and Nomic networks.
    Relayer(RelayerCmd),
    /// Signs Bitcoin transactions if the validator associated with the wallet's
    /// operator address is in a network signatory set.
    Signer(SignerCmd),
    /// Sets the key to use for signing Bitcoin transactions if the validator
    /// associated with the wallet's operator address is in a network signatory
    /// set.
    SetSignatoryKey(SetSignatoryKeyCmd),
    /// Shows a Bitcoin address for depositing Bitcoin to the Nomic network.
    Deposit(DepositCmd),
    /// Shows a Bitcoin address for depositing Bitcoin to a remote chain.
    InterchainDeposit(InterchainDepositCmd),
    /// Withdraws Bitcoin from the Nomic network to a Bitcoin address.
    Withdraw(WithdrawCmd),
    // IbcDepositNbtc(IbcDepositNbtcCmd),
    /// Withdraws nBTC from the wallet's IBC escrow account into its main nBTC
    /// account.
    IbcWithdrawNbtc(IbcWithdrawNbtcCmd),
    /// Runs a gRPC server for querying data from a Nomic full node.
    Grpc(GrpcCmd),
    /// Transfers tokens to a remote IBC chain.
    IbcTransfer(IbcTransferCmd),
    /// Dumps the application state as JSON.
    Export(ExportCmd),
    /// Shows the status of a pending network upgrade, if any.
    UpgradeStatus(UpgradeStatusCmd),
    /// Runs a process which scans a remote IBC chain for new validators and
    /// broadcasts them to the Nomic network.
    RelayOpKeys(RelayOpKeysCmd),
    /// Sets the Bitcoin recovery address for the wallet, used to recover funds
    /// in the event of an Emergency Disbursal.
    SetRecoveryAddress(SetRecoveryAddressCmd),
    /// Shows the network's Bitcoin checkpoint signing status.
    SigningStatus(SigningStatusCmd),
    /// Attempts to recover a deposit which has not yet been processed by the
    /// Nomic network by relaying a proof of its confirmation on the Bitcoin
    /// network.
    RecoverDeposit(RecoverDepositCmd),
    /// Pays nBTC into the network fee pool.
    PayToFeePool(PayToFeePoolCmd),
    BabylonRelayer(BabylonRelayerCmd),
    StakeNbtc(StakeNbtcCmd),
    #[cfg(feature = "ethereum")]
    RelayEthereum(RelayEthereumCmd),
    #[cfg(feature = "ethereum")]
    EthTransferNbtc(EthTransferNbtcCmd),
}

impl Command {
    /// Runs the command with the given configuration.
    fn run(&self, config: &nomic::network::Config) -> Result<()> {
        use Command::*;
        let rt = tokio::runtime::Runtime::new().unwrap();

        if let Start(_cmd) = self {
            log::info!("nomic v{}", env!("CARGO_PKG_VERSION"));

            if let Some(network) = config.network() {
                log::info!("Configured for network {:?}", network);
            }
        } else {
            log::debug!("nomic v{}", env!("CARGO_PKG_VERSION"));

            if let Some(network) = config.network() {
                log::debug!("Configured for network {:?}", network);
            }

            if let Some(legacy_bin) = legacy_bin(config)? {
                let mut legacy_cmd = std::process::Command::new(legacy_bin);
                legacy_cmd.args(std::env::args().skip(1));
                log::debug!("Running legacy binary... ({:#?})", legacy_cmd);
                legacy_cmd.spawn()?.wait()?;
                return Ok(());
            }
        }

        rt.block_on(async move {
            match self {
                Start(cmd) => Ok(cmd.run().await?),
                Send(cmd) => cmd.run().await,
                SendNbtc(cmd) => cmd.run().await,
                Balance(cmd) => cmd.run().await,
                Delegate(cmd) => cmd.run().await,
                Declare(cmd) => cmd.run().await,
                Delegations(cmd) => cmd.run().await,
                Validators(cmd) => cmd.run().await,
                Unbond(cmd) => cmd.run().await,
                Redelegate(cmd) => cmd.run().await,
                Unjail(cmd) => cmd.run().await,
                Edit(cmd) => cmd.run().await,
                Claim(cmd) => cmd.run().await,
                ClaimAirdrop(cmd) => cmd.run().await,
                Airdrop(cmd) => cmd.run().await,
                Relayer(cmd) => cmd.run().await,
                Signer(cmd) => cmd.run().await,
                SetSignatoryKey(cmd) => cmd.run().await,
                Deposit(cmd) => cmd.run().await,
                InterchainDeposit(cmd) => cmd.run().await,
                Withdraw(cmd) => cmd.run().await,
                // IbcDepositNbtc(cmd) => cmd.run().await,
                IbcWithdrawNbtc(cmd) => cmd.run().await,
                Grpc(cmd) => cmd.run().await,
                IbcTransfer(cmd) => cmd.run().await,
                Export(cmd) => cmd.run().await,
                UpgradeStatus(cmd) => cmd.run().await,
                RelayOpKeys(cmd) => cmd.run().await,
                SetRecoveryAddress(cmd) => cmd.run().await,
                SigningStatus(cmd) => cmd.run().await,
                RecoverDeposit(cmd) => cmd.run().await,
                PayToFeePool(cmd) => cmd.run().await,
                BabylonRelayer(cmd) => cmd.run().await,
                StakeNbtc(cmd) => cmd.run().await,
                #[cfg(feature = "ethereum")]
                RelayEthereum(cmd) => cmd.run().await,
                #[cfg(feature = "ethereum")]
                EthTransferNbtc(cmd) => cmd.run().await,
            }
        })
    }
}

/// Start a Nomic full node.
#[derive(Parser, Clone, Debug, Serialize, Deserialize)]
pub struct StartCmd {
    #[clap(flatten)]
    config: nomic::network::Config,

    /// Display all logs output by the Tendermint node.
    #[clap(long)]
    pub tendermint_logs: bool,
    /// Initializes a store by cloning one at the given path. The path may be
    /// either a network home, e.g. `~/.nomic-stakenet-3`, or a store path, e.g.
    /// `~/.nomic-stakenet-3/merk`.
    #[clap(long)]
    pub clone_store: Option<String>,
    /// Resets the store height to 0 when initializing the node. This is useful
    /// when cloning state from another network to initialize a new network
    /// which is starting from genesis.
    #[clap(long)]
    pub reset_store_height: bool,
    /// Removes all block and state data before initializing the node. Use
    /// caution as this action cannot be undone.
    #[clap(long)]
    pub unsafe_reset: bool,
    /// Skips the ABCI `init_chain` step when starting the node.
    #[clap(long)]
    pub skip_init_chain: bool,
    /// Attempts to migrate the store from a legacy encoding version to the
    /// latest encoding version.
    #[clap(long)]
    pub migrate: bool,
    /// The path to the legacy binary to run until the on-chain network upgrade
    /// mechanism triggers a transition to the new binary.
    #[clap(long)]
    pub legacy_home: Option<String>,
    /// Disables changes to the validator set. This is useful for ignoring the
    /// distribution of stake when running a local testing network.
    #[clap(long)]
    pub freeze_valset: bool,
    /// Publicly signals onchain that the node is ready to upgrade to the
    /// version specified by the given string.
    #[clap(long)]
    pub signal_version: Option<String>,
    /// Copies the validator private key at the specified path to the node's
    /// home directory when initializing.
    #[clap(long)]
    pub validator_key: Option<String>,
    /// Copies the P2P privaete key at the specified path to the node's home
    /// directory when initializing.
    #[clap(long)]
    pub node_key: Option<String>,
}

impl StartCmd {
    /// Run the `start` command.
    async fn run(&self) -> orga::Result<()> {
        let cmd = self.clone();
        let home = cmd.config.home_expect()?;

        if cmd.freeze_valset {
            std::env::set_var("ORGA_STATIC_VALSET", "true");
        }

        let mut should_migrate = false;
        let legacy_bin = legacy_bin(&cmd.config)?;
        if let Some(legacy_bin) = legacy_bin {
            let mut legacy_cmd = std::process::Command::new(legacy_bin);
            if let Some(upgrade_height) = cmd.config.upgrade_height {
                legacy_cmd.env("ORGA_STOP_HEIGHT", upgrade_height.to_string());
            }

            let version_hex = hex::encode([InnerApp::CONSENSUS_VERSION]);
            legacy_cmd.args(["start", "--signal-version", &version_hex]);
            legacy_cmd.args(std::env::args().skip(2).collect::<Vec<_>>());

            log::info!("Starting legacy node... ({:#?})", legacy_cmd);
            let res = legacy_cmd.spawn()?.wait()?;
            match res.code() {
                Some(138) => {
                    log::info!("Legacy node exited for upgrade");
                    should_migrate = true;
                }
                Some(code) => {
                    log::error!("Legacy node exited unexpectedly");
                    std::process::exit(code);
                }
                None => panic!("Legacy node exited unexpectedly"),
            }
        }

        println!("{}\nVersion {}\n\n", BANNER, env!("CARGO_PKG_VERSION"));

        let has_node = if !home.join("merk/db/CURRENT").exists() {
            false
        } else {
            let store = MerkStore::open_readonly(home.join("merk"));
            store.merk().get_aux(b"height").unwrap().is_some()
        };
        let config_path = home.join("tendermint/config/config.toml");
        let chain_id = cmd.config.chain_id.as_deref();
        if !has_node {
            log::info!("Initializing node at {}...", home.display());

            let node = Node::<nomic::app::App>::new(&home, chain_id, Default::default()).await;

            if let Some(source) = cmd.clone_store {
                let mut source = PathBuf::from_str(&source).unwrap();
                if std::fs::read_dir(&source)?.any(|c| c.as_ref().unwrap().file_name() == "merk") {
                    source = source.join("merk");
                }
                log::info!("Cloning store from {}...", source.display());
                node.init_from_store(
                    source,
                    if cmd.reset_store_height {
                        Some(0)
                    } else {
                        None
                    },
                );
            }
            if let Some(val_key) = cmd.validator_key {
                let val_key = PathBuf::from_str(&val_key).unwrap();
                log::info!("Copying validator key from {}", val_key.display());
                std::fs::copy(
                    val_key,
                    home.join("tendermint/config/priv_validator_key.json"),
                )
                .unwrap();
            }
            if let Some(node_key) = cmd.node_key {
                let node_key = PathBuf::from_str(&node_key).unwrap();
                log::info!("Copying node key from {}", node_key.display());
                std::fs::copy(node_key, home.join("tendermint/config/node_key.json")).unwrap();
            }

            edit_block_time(&config_path, "3s");

            configure_node(&config_path, |cfg| {
                cfg["rpc"]["laddr"] = toml_edit::value("tcp://0.0.0.0:26657");
            });

            if !cmd.config.state_sync_rpc.is_empty() {
                let servers: Vec<_> = cmd
                    .config
                    .state_sync_rpc
                    .iter()
                    .map(|s| s.as_str())
                    .collect();
                configure_for_statesync(&home.join("tendermint/config/config.toml"), &servers)
                    .await;
            }
        } else if cmd.clone_store.is_some() {
            log::warn!(
                "--clone-store only applies used when initializing a network home, ignoring"
            );
        }

        let bin_path = home.join(format!("bin/nomic-{}", env!("CARGO_PKG_VERSION")));
        if !bin_path.exists() {
            log::debug!("Writing binary to {}", bin_path.display());
            let current_exe_bytes = std::fs::read(std::env::current_exe().unwrap()).unwrap();
            std::fs::create_dir_all(home.join("bin")).unwrap();
            std::fs::write(&bin_path, current_exe_bytes).unwrap();
            std::fs::set_permissions(bin_path, Permissions::from_mode(0o777)).unwrap();
        }

        log::info!("Starting node at {}...", home.display());
        let mut node = Node::<nomic::app::App>::new(&home, chain_id, Default::default()).await;

        if cmd.unsafe_reset {
            node = node.reset().await;
        }
        if let Some(genesis) = &cmd.config.genesis {
            let genesis_bytes = if genesis.contains('\n') {
                genesis.as_bytes().to_vec()
            } else {
                std::fs::read(genesis)?
            };
            std::fs::write(home.join("tendermint/config/genesis.json"), genesis_bytes)?;
        }
        if cmd.migrate || should_migrate {
            node = node.migrate(vec![InnerApp::CONSENSUS_VERSION], false, true);
        }
        if cmd.skip_init_chain {
            node = node.skip_init_chain();
        }
        if let Some(signal_version) = cmd.signal_version {
            let signal_version = hex::decode(signal_version).unwrap();
            let rt = tokio::runtime::Runtime::new().unwrap();
            let client = self.config.client().with_wallet(wallet());
            std::thread::spawn(move || {
                rt.block_on(async move {
                    let signal_version = signal_version.clone();
                    let signal_version2 = signal_version.clone();
                    let signal_version3 = signal_version.clone();
                    let done = move || {
                        log::info!("Node has signaled {:?}", signal_version2);
                    };

                    loop {
                        let signal_version = signal_version.clone().try_into().unwrap();
                        tokio::time::sleep(std::time::Duration::from_secs(5)).await;
                        if let Err(err) = client
                            .call(
                                |app| build_call!(app.signal(signal_version)),
                                |app| build_call!(app.app_noop()),
                            )
                            .await
                        {
                            let msg = err.to_string();
                            if msg.ends_with("has already been signaled") {
                                return done();
                            } else {
                                log::debug!("Error when signaling: {}", msg);
                                continue;
                            }
                        } else {
                            log::info!("Signaled version {:?}", signal_version3);
                            return done();
                        }
                    }
                });
            });
        }

        if std::env::var("NOMIC_EXIT_ON_START").is_ok() {
            std::process::exit(139);
        }
        node.stdout(std::process::Stdio::inherit())
            .stderr(std::process::Stdio::inherit())
            .print_tendermint_logs(cmd.tendermint_logs)
            .tendermint_flags(cmd.config.tendermint_flags.clone())
            .run()
            .await?
            .wait()
    }
}

// TODO: move to config/nodehome?
/// Returns the path to the legacy binary if it exists.
///
/// If the `NOMIC_LEGACY_VERSION` environment variable is set, it will be used.
/// Otherwise, this will search for a binary with the configured legacy version
/// in the network home's `bin` subdirectory.
fn legacy_bin(config: &nomic::network::Config) -> Result<Option<PathBuf>> {
    let home = match config.home() {
        Some(home) => home,
        None => {
            log::warn!("Unknown home directory, cannot automatically run legacy binary.");
            log::warn!("If the command fails, try running with --network, --home, or --chain-id.");
            return Ok(None);
        }
    };

    // TODO: skip if specifying node in config

    let legacy_version = std::env::var("NOMIC_LEGACY_VERSION")
        .ok()
        .or(config.legacy_version.clone());

    if let Some(legacy_version) = legacy_version {
        let (up_to_date, initialized) = {
            if !home.join("merk/db/CURRENT").exists() {
                (false, false)
            } else {
                let store = MerkStore::open_readonly(home.join("merk"));
                let store_ver = store.merk().get_aux(b"consensus_version").unwrap();
                let utd = if let Some(store_ver) = store_ver {
                    store_ver == vec![InnerApp::CONSENSUS_VERSION]
                } else {
                    let store_ver = store.merk().get(b"/version").unwrap();
                    if let Some(store_ver) = store_ver {
                        store_ver == vec![1, InnerApp::CONSENSUS_VERSION]
                    } else {
                        false
                    }
                };
                let initialized = store.merk().get_aux(b"height").unwrap().is_some();
                (utd, initialized)
            }
        };

        // TODO: handle case where node is not initialized, but network is upgraded (can
        // skip legacy binary)

        if up_to_date {
            log::debug!("Node version matches network version, no need to run legacy binary");
        } else {
            if legacy_version.is_empty() {
                log::warn!("Legacy version is empty, skipping run of legacy binary.");
                return Ok(None);
            }

            let bin_dir = home.join("bin");

            #[cfg(feature = "legacy-bin")]
            {
                if !env!("NOMIC_LEGACY_BUILD_VERSION").is_empty() {
                    if !bin_dir.exists() {
                        std::fs::create_dir_all(&bin_dir)?;
                    }

                    let bin_name = env!("NOMIC_LEGACY_BUILD_VERSION").trim().replace(' ', "-");
                    let bin_path = bin_dir.join(bin_name);
                    let bin_bytes = include_bytes!(env!("NOMIC_LEGACY_BUILD_PATH"));
                    if !bin_path.exists() {
                        log::debug!("Writing legacy binary to {}...", bin_path.display());
                        std::fs::write(&bin_path, bin_bytes).unwrap();
                        std::fs::set_permissions(bin_path, Permissions::from_mode(0o777)).unwrap();
                    }
                }
            }

            if !bin_dir.exists() {
                log::warn!("Legacy binary does not exist, attempting to skip ahead");
            } else {
                let req = semver::VersionReq::parse(&legacy_version).unwrap();
                let mut legacy_bin = None;
                let mut legacy_ver = None;
                for bin in bin_dir.read_dir().unwrap() {
                    let bin = bin?;
                    let bin_name = bin.file_name();
                    if !bin_name
                        .clone()
                        .into_string()
                        .unwrap()
                        .starts_with("nomic-")
                    {
                        continue;
                    }
                    let bin_ver = bin_name.to_str().unwrap().trim_start_matches("nomic-");
                    let bin_ver = semver::Version::parse(bin_ver).unwrap();
                    if req.matches(&bin_ver) {
                        if let Some(lv) = &legacy_ver {
                            if &bin_ver > lv {
                                legacy_bin = Some(bin.path());
                                legacy_ver = Some(bin_ver);
                            }
                        } else {
                            legacy_bin = Some(bin.path());
                            legacy_ver = Some(bin_ver);
                        }
                    }
                }

                return if legacy_bin.is_none() {
                    if initialized {
                        return Err(orga::Error::App(format!("Could not find a legacy binary matching version {}, please build and run a compatible version first.", legacy_version)).into());
                    } else {
                        log::warn!("Could not find a legacy binary match, but node is uninitialized, continuing...");
                        Ok(None)
                    }
                } else {
                    let current_ver = semver::Version::parse(env!("CARGO_PKG_VERSION")).unwrap();
                    if &current_ver == legacy_ver.as_ref().unwrap() {
                        log::debug!(
                            "Legacy binary matches current binary, no need to run legacy binary"
                        );
                        Ok(None)
                    } else {
                        log::debug!(
                            "Found legacy binary {:?} matching version {}",
                            legacy_bin,
                            legacy_version
                        );
                        Ok(legacy_bin)
                    }
                };
            }
        }
    }

    Ok(None)
}

/// Watches for the on-chain upgrade mechanism to signal a transition to a new
/// version, then exits the process.
async fn relaunch_on_migrate(config: &nomic::network::Config) -> Result<()> {
    let mut initial_ver = None;
    loop {
        let version: Vec<_> = config
            .client()
            .query(|app| Ok(app.upgrade.current_version.get(())?.unwrap().clone()))
            .await?
            .into();

        if let Some(initial_ver) = initial_ver {
            if version != initial_ver {
                log::warn!(
                    "Version changed from {:?} to {:?}, exiting",
                    initial_ver,
                    version
                );
                std::process::exit(138);
            }
        }

        initial_ver = Some(version);

        tokio::time::sleep(std::time::Duration::from_secs(5)).await;
    }
}

/// Writes changes to the network's Tendermint `config.toml` file.
fn configure_node<P, F>(cfg_path: &P, configure: F)
where
    P: AsRef<std::path::Path>,
    F: Fn(&mut toml_edit::Document),
{
    let data = std::fs::read_to_string(cfg_path).expect("Failed to read config.toml");

    let mut toml = data
        .parse::<toml_edit::Document>()
        .expect("Failed to parse config.toml");

    configure(&mut toml);

    std::fs::write(cfg_path, toml.to_string()).expect("Failed to write config.toml");
}

/// Edits the `timeout_commit` value in the network's Tendermint `config.toml`
/// file.
fn edit_block_time(cfg_path: &PathBuf, timeout_commit: &str) {
    configure_node(cfg_path, |cfg| {
        cfg["consensus"]["timeout_commit"] = toml_edit::value(timeout_commit);
    });
}

/// Edits the `statesync` values in the network's Tendermint `config.toml` file.
async fn configure_for_statesync(cfg_path: &PathBuf, rpc_servers: &[&str]) {
    log::info!("Getting bootstrap state for Tendermint light client...");

    let (height, hash) = get_bootstrap_state(rpc_servers)
        .await
        .expect("Failed to bootstrap state");
    log::info!(
        "Configuring light client at height {} with hash {}",
        height,
        hash
    );

    configure_node(cfg_path, |cfg| {
        cfg["statesync"]["enable"] = toml_edit::value(true);
        cfg["statesync"]["rpc_servers"] = toml_edit::value(rpc_servers.join(","));
        cfg["statesync"]["trust_height"] = toml_edit::value(height);
        cfg["statesync"]["trust_hash"] = toml_edit::value(hash.clone());
        cfg["statesync"]["discovery_time"] = toml_edit::value("8s");
        if cfg["statesync"]["trust_period"].to_string() == "0" {
            cfg["statesync"]["trust_period"] = toml_edit::value("216h0m0s");
        }
    });
}

/// Gets the latest block height and hash from a set of Tendermint RPC servers
/// in order to initialize for state sync.
async fn get_bootstrap_state(rpc_servers: &[&str]) -> Result<(i64, String)> {
    let rpc_clients: Vec<_> = rpc_servers
        .iter()
        .map(|addr| {
            tendermint_rpc::HttpClient::new(*addr).expect("Could not create tendermint RPC client")
        })
        .collect();

    // get median latest height
    let mut latest_heights = vec![];
    for client in rpc_clients.iter() {
        let status = match client.status().await {
            Ok(status) => status,
            Err(_) => continue,
        };
        let height = status.sync_info.latest_block_height.value();
        latest_heights.push(height);
    }

    if latest_heights.len() < rpc_servers.len() / 2 {
        return Err(orga::Error::App(
            "Failed to get state sync bootstrap data from nodes".to_string(),
        )
        .into());
    }

    latest_heights.sort_unstable();
    let latest_height = latest_heights[latest_heights.len() / 2] as u32;

    let height = latest_height.checked_sub(1000).unwrap_or(1);

    // get block hash
    let mut hash = None;
    for client in rpc_clients.iter() {
        let res = client
            .blockchain(height, height)
            .await
            .expect("Could not get tendermint block header");
        let block = &res.block_metas[0];
        if hash.is_none() {
            hash = Some(block.header.hash());
        }

        let hash = hash.as_ref().unwrap();
        if block.header.hash() != *hash {
            return Err(orga::Error::App("Block hashes do not match".to_string()).into());
        }
    }

    Ok((height as i64, hash.unwrap().to_string()))
}

/// Transfers a given amount of native tokens to a given address.
#[derive(Parser, Debug)]
pub struct SendCmd {
    /// The address to send the tokens to.
    to_addr: Address,

    /// The amount of tokens to send (as an integer denominated in the
    /// smallest units).
    amount: u64,

    #[clap(flatten)]
    config: nomic::network::Config,
}

impl SendCmd {
    /// Runs the `send` command.
    async fn run(&self) -> Result<()> {
        Ok(self
            .config
            .client()
            .with_wallet(wallet())
            .call(
                |app| build_call!(app.accounts.take_as_funding(MIN_FEE.into())),
                |app| build_call!(app.accounts.transfer(self.to_addr, self.amount.into())),
            )
            .await?)
    }
}

/// Transfers a given amount of nBTC to a given address.
#[derive(Parser, Debug)]
pub struct SendNbtcCmd {
    /// The address to send the tokens to.
    to_addr: Address,

    /// The amount of tokens to send (as an integer denominated in the smallest
    /// units).
    amount: u64,

    #[clap(flatten)]
    config: nomic::network::Config,
}

impl SendNbtcCmd {
    /// Runs the `send-nbtc` command.
    async fn run(&self) -> Result<()> {
        Ok(self
            .config
            .client()
            .with_wallet(wallet())
            .call(
                |app| build_call!(app.bitcoin.transfer(self.to_addr, self.amount.into())),
                |app| build_call!(app.app_noop()),
            )
            .await?)
    }
}

/// Shows the balance of the given address, or the current wallet address if
/// none is provided.
#[derive(Parser, Debug)]
pub struct BalanceCmd {
    /// The address to show the balance of. If not provided, the balance of the
    /// current wallet address is shown.
    address: Option<Address>,

    #[clap(flatten)]
    config: nomic::network::Config,
}

impl BalanceCmd {
    /// Runs the `balance` command.
    async fn run(&self) -> Result<()> {
        let address = self.address.unwrap_or_else(my_address);
        println!("address: {}", address);

        let client = self.config.client();

        let balance = client.query(|app| app.accounts.balance(address)).await?;
        println!("{} NOM", balance);

        let balance = client
            .query(|app| app.bitcoin.accounts.balance(address))
            .await?;
        println!("{} NBTC", balance);

        let balance = client.query(|app| app.escrowed_nbtc(address)).await?;
        println!("{} IBC-escrowed NBTC", balance);

        Ok(())
    }
}

/// Shows the stake delegations of the current wallet address.
#[derive(Parser, Debug)]
pub struct DelegationsCmd {
    #[clap(flatten)]
    config: nomic::network::Config,
}

impl DelegationsCmd {
    /// Runs the `delegations` command.
    async fn run(&self) -> Result<()> {
        let address = my_address();
        let delegations = self
            .config
            .client()
            .query(|app| app.staking.delegations(address))
            .await?;

        println!(
            "delegated to {} validator{}",
            delegations.len(),
            if delegations.len() == 1 { "" } else { "s" }
        );
        for (validator, delegation) in delegations {
            let staked = delegation.staked;
            let liquid: u64 = delegation
                .liquid
                .iter()
                .map(|(_, amount)| -> u64 { (*amount).into() })
                .sum();
            if staked == 0 && liquid == 0 {
                continue;
            }

            let liquid_nom = delegation
                .liquid
                .iter()
                .find(|(denom, _)| *denom == Nom::INDEX)
                .unwrap()
                .1;
            let liquid_nbtc = delegation
                .liquid
                .iter()
                .find(|(denom, _)| *denom == Nbtc::INDEX)
                .unwrap_or(&(0, 0.into()))
                .1;

            println!(
                "- {validator}: staked={staked} NOM, liquid={liquid_nom} NOM,{liquid_nbtc} NBTC",
            );
        }

        Ok(())
    }
}

/// Shows a list of the validators of the network.
#[derive(Parser, Debug)]
pub struct ValidatorsCmd {
    #[clap(flatten)]
    config: nomic::network::Config,
}

impl ValidatorsCmd {
    /// Runs the `validators` command.
    async fn run(&self) -> Result<()> {
        let mut validators = self
            .config
            .client()
            .query(|app| app.staking.all_validators())
            .await?;

        validators.sort_by(|a, b| b.amount_staked.cmp(&a.amount_staked));

        for validator in validators {
            let bytes: Vec<u8> = validator.info.into();
            let info: DeclareInfo = serde_json::from_slice(bytes.as_slice()).unwrap();
            println!(
                "- {}\n\tVOTING POWER: {}\n\tMONIKER: {}\n\tDETAILS: {}",
                validator.address, validator.amount_staked, info.moniker, info.details
            );
        }

        Ok(())
    }
}

/// Delegates stake to the given validator.
#[derive(Parser, Debug)]
pub struct DelegateCmd {
    /// The address of the validator to delegate to.
    validator_addr: Address,

    /// The amount of tokens to delegate (as an integer denominated in the
    /// smallest units).
    amount: u64,

    #[clap(flatten)]
    config: nomic::network::Config,
}

impl DelegateCmd {
    /// Runs the `delegate` command.
    async fn run(&self) -> Result<()> {
        Ok(self
            .config
            .client()
            .with_wallet(wallet())
            .call(
                |app| build_call!(app.accounts.take_as_funding((self.amount + MIN_FEE).into())),
                |app| {
                    build_call!(app
                        .staking
                        .delegate_from_self(self.validator_addr, self.amount.into()))
                },
            )
            .await?)
    }
}

/// Declares a new validator.
#[derive(Parser, Debug)]
pub struct DeclareCmd {
    consensus_key: String,
    amount: u64,
    commission_rate: Decimal,
    commission_max: Decimal,
    commission_max_change: Decimal,
    min_self_delegation: u64,
    moniker: String,
    website: String,
    identity: String,
    details: String,

    #[clap(flatten)]
    config: nomic::network::Config,
}

/// Infomation to be posted on-chain when declaring a new validator.
#[derive(Debug, Serialize, Deserialize)]
pub struct DeclareInfo {
    /// The validator's name.
    pub moniker: String,
    /// The URL of the validator's website.
    pub website: String,
    /// The validator's Keybase fingerprint, to be used for verification and
    /// fetching an avatar.
    pub identity: String,
    /// Description text about the validator.
    pub details: String,
}

impl DeclareCmd {
    /// Runs the `declare` command.
    async fn run(&self) -> Result<()> {
        let consensus_key: [u8; 32] = base64::decode(&self.consensus_key)
            .map_err(|_| orga::Error::App("invalid consensus key".to_string()))?
            .try_into()
            .map_err(|_| orga::Error::App("invalid consensus key".to_string()))?;

        let info = DeclareInfo {
            moniker: self.moniker.clone(),
            website: self.website.clone(),
            identity: self.identity.clone(),
            details: self.details.clone(),
        };
        let info_json = serde_json::to_string(&info)
            .map_err(|_| orga::Error::App("invalid json".to_string()))?;
        let info_bytes = info_json.as_bytes().to_vec();

        let declaration = Declaration {
            consensus_key,
            amount: self.amount.into(),
            validator_info: info_bytes.try_into().unwrap(),
            commission: Commission {
                rate: self.commission_rate,
                max: self.commission_max,
                max_change: self.commission_max_change,
            },
            min_self_delegation: self.min_self_delegation.into(),
        };

        // declare with nBTC if amount is 0
        if self.amount == 0 {
            return Ok(self
                .config
                .client()
                .with_wallet(wallet())
                .call(
                    |app| build_call!(app.declare_with_nbtc(declaration.clone())),
                    |app| build_call!(app.app_noop()),
                )
                .await?);
        }

        Ok(self
            .config
            .client()
            .with_wallet(wallet())
            .call(
                |app| build_call!(app.accounts.take_as_funding((self.amount + MIN_FEE).into())),
                |app| build_call!(app.staking.declare_self(declaration.clone())),
            )
            .await?)
    }
}

/// Edits the on-chain information of a validator.
#[derive(Parser, Debug)]
pub struct EditCmd {
    /// The commission rate the validator takes from rewards earned by
    /// delegators.
    commission_rate: Decimal,
    /// The minimum self-delegation required for the validator to remain active,
    /// useful to guarantee to delegators that the validator has stake at risk.
    min_self_delegation: u64,
    /// The validator's name.
    moniker: String,
    /// The URL of the validator's website.
    website: String,
    /// The validator's Keybase fingerprint, to be used for verification and
    /// fetching an avatar.
    identity: String,
    /// Description text about the validator.
    details: String,

    #[clap(flatten)]
    config: nomic::network::Config,
}

impl EditCmd {
    /// Runs the `edit` command.
    async fn run(&self) -> Result<()> {
        let info = DeclareInfo {
            moniker: self.moniker.clone(),
            website: self.website.clone(),
            identity: self.identity.clone(),
            details: self.details.clone(),
        };
        let info_json = serde_json::to_string(&info)
            .map_err(|_| orga::Error::App("invalid json".to_string()))?;
        let info_bytes = info_json.as_bytes().to_vec();

        Ok(self
            .config
            .client()
            .with_wallet(wallet())
            .call(
                |app| build_call!(app.accounts.take_as_funding(MIN_FEE.into())),
                |app| {
                    build_call!(app.staking.edit_validator_self(
                        self.commission_rate,
                        self.min_self_delegation.into(),
                        info_bytes.clone().try_into().unwrap()
                    ))
                },
            )
            .await?)
    }
}

/// Unbonds a validator's stake.
#[derive(Parser, Debug)]
pub struct UnbondCmd {
    /// The address of the validator which the wallet is currently delegated to
    /// which will be unbonded from.
    validator_addr: Address,
    /// The amount of stake to unbond (as an integer denominated in the smallest
    /// unit).
    amount: u64,

    #[clap(flatten)]
    config: nomic::network::Config,
}

impl UnbondCmd {
    /// Runs the `unbond` command.
    async fn run(&self) -> Result<()> {
        Ok(self
            .config
            .client()
            .with_wallet(wallet())
            .call(
                |app| build_call!(app.accounts.take_as_funding(MIN_FEE.into())),
                |app| {
                    build_call!(app
                        .staking
                        .unbond_self(self.validator_addr, self.amount.into()))
                },
            )
            .await?)
    }
}

/// Redelegates a validator's stake to another validator without unbonding.
#[derive(Parser, Debug)]
pub struct RedelegateCmd {
    /// The address of the validator which the wallet is currently delegated to
    /// which will be re-delegated from.
    src_validator_addr: Address,
    /// The address of the validator which the wallet will re-delegate to.
    dest_validator_addr: Address,
    /// The amount of stake to redelegate (as an integer denominated in the
    /// smallest unit).
    amount: u64,

    #[clap(flatten)]
    config: nomic::network::Config,
}

impl RedelegateCmd {
    /// Runs the `redelegate` command.
    async fn run(&self) -> Result<()> {
        Ok(self
            .config
            .client()
            .with_wallet(wallet())
            .call(
                |app| build_call!(app.accounts.take_as_funding(MIN_FEE.into())),
                |app| {
                    build_call!(app.staking.redelegate_self(
                        self.src_validator_addr,
                        self.dest_validator_addr,
                        self.amount.into()
                    ))
                },
            )
            .await?)
    }
}

/// Unjails the jailed validator associated with the wallet's operator address.
#[derive(Parser, Debug)]
pub struct UnjailCmd {
    #[clap(flatten)]
    config: nomic::network::Config,
}

impl UnjailCmd {
    /// Runs the `unjail` command.
    async fn run(&self) -> Result<()> {
        Ok(self
            .config
            .client()
            .with_wallet(wallet())
            .call(
                |app| build_call!(app.accounts.take_as_funding(MIN_FEE.into())),
                |app| build_call!(app.staking.unjail()),
            )
            .await?)
    }
}

/// Claims the rewards earned by the wallet.
#[derive(Parser, Debug)]
pub struct ClaimCmd {
    #[clap(flatten)]
    config: nomic::network::Config,
}

impl ClaimCmd {
    /// Runs the `claim` command.
    async fn run(&self) -> Result<()> {
        Ok(self
            .config
            .client()
            .with_wallet(wallet())
            .call(
                |app| build_call!(app.staking.claim_all()),
                |app| build_call!(app.deposit_rewards()),
            )
            .await?)
    }
}

/// Shows the wallet's available airdrop balances which can be claimed.
#[derive(Parser, Debug)]
pub struct AirdropCmd {
    /// The address to check for airdrop eligibility. If not provided, the
    /// current wallet address is used.
    address: Option<Address>,

    #[clap(flatten)]
    config: nomic::network::Config,
}

impl AirdropCmd {
    /// Runs the `airdrop` command.
    async fn run(&self) -> Result<()> {
        let client = self.config.client();

        let addr = self.address.unwrap_or_else(my_address);
        let acct = match client.query(|app| app.airdrop.get(addr)).await? {
            None => {
                println!("Address is not eligible for airdrop");
                return Ok(());
            }
            Some(acct) => acct,
        };

        println!("{:#?}", acct);

        Ok(())
    }
}

/// Claims the airdrop balances associated with the wallet.
#[derive(Parser, Debug)]
pub struct ClaimAirdropCmd {
    // TODO: why is this an option?
    address: Option<Address>,

    #[clap(flatten)]
    config: nomic::network::Config,
}

impl ClaimAirdropCmd {
    /// Runs the `claim-airdrop` command.
    async fn run(&self) -> Result<()> {
        let client = self.config.client();

        let addr = self.address.unwrap_or_else(my_address);
        let acct = match client.query(|app| app.airdrop.get(addr)).await? {
            None => {
                println!("Address is not eligible for airdrop");
                return Ok(());
            }
            Some(acct) => acct,
        };

        let mut claimed = false;

        if acct.airdrop1.claimable > 0 {
            self.config
                .client()
                .with_wallet(wallet())
                .call(
                    |app| build_call!(app.airdrop.claim_airdrop1()),
                    |app| build_call!(app.accounts.give_from_funding_all()),
                )
                .await?;
            println!("Claimed airdrop 1 ({} uNOM)", acct.airdrop1.claimable);
            claimed = true;
        }

        if acct.airdrop2.claimable > 0 {
            self.config
                .client()
                .with_wallet(wallet())
                .call(
                    |app| build_call!(app.airdrop.claim_airdrop2()),
                    |app| build_call!(app.accounts.give_from_funding_all()),
                )
                .await?;
            println!("Claimed airdrop 2 ({} uNOM)", acct.airdrop2.claimable);
            claimed = true;
        }

        if !claimed {
            println!("No claimable airdrops");
        }

        Ok(())
    }
}

/// Relays data between the Bitcoin and Nomic networks.
#[derive(Parser, Debug)]
pub struct RelayerCmd {
    /// The port of the local Bitcoin RPC server.
    // TODO: get the default based on the network
    #[clap(short = 'p', long, default_value_t = 8332)]
    rpc_port: u16,

    /// The username for the Bitcoin RPC server.
    #[clap(short = 'u', long)]
    rpc_user: Option<String>,

    /// The password for the Bitcoin RPC server.
    #[clap(short = 'P', long)]
    rpc_pass: Option<String>,

    /// The URL for the Bitcoin RPC server, e.g. http://localhost:8332.
    #[clap(short = 'r', long, conflicts_with = "rpc-port")]
    rpc_url: Option<String>,

    #[clap(flatten)]
    config: nomic::network::Config,
}

impl RelayerCmd {
    /// Builds Bitcoin RPC client.
    async fn btc_client(&self) -> Result<BtcClient> {
        let rpc_url = if let Some(rpc) = self.rpc_url.clone() {
            rpc
        } else {
            format!("http://localhost:{}", self.rpc_port)
        };
        let auth = match (self.rpc_user.clone(), self.rpc_pass.clone()) {
            (Some(user), Some(pass)) => Auth::UserPass(user, pass),
            _ => Auth::None,
        };

        let btc_client = BtcClient::new(rpc_url, auth)
            .await
            .map_err(|e| orga::Error::App(e.to_string()))?;

        Ok(btc_client)
    }

    /// Runs the `relayer` command.
    async fn run(&self) -> Result<()> {
        let create_relayer = async || {
            let btc_client = self.btc_client().await.unwrap();

            Relayer::new(btc_client, self.config.node.as_ref().unwrap().to_string())
        };

        let mut relayer = create_relayer().await;
        let headers = relayer.start_header_relay();

        let relayer_dir_path = self.config.home_expect()?.join("relayer");
        if !relayer_dir_path.exists() {
            std::fs::create_dir(&relayer_dir_path)?;
        }

        let relayer = create_relayer().await;
        let deposits = relayer.start_deposit_relay(relayer_dir_path.clone(), 60 * 60 * 12);

        let mut relayer = create_relayer().await;
        let recovery_txs = relayer.start_recovery_tx_relay(relayer_dir_path);

        let mut relayer = create_relayer().await;
        let checkpoints = relayer.start_checkpoint_relay();

        let mut relayer = create_relayer().await;
        let checkpoint_confs = relayer.start_checkpoint_conf_relay();

        let mut relayer = create_relayer().await;
        let emdis = relayer.start_emergency_disbursal_transaction_relay();

        let relaunch = relaunch_on_migrate(&self.config);

        futures::try_join!(
            headers,
            deposits,
            recovery_txs,
            checkpoints,
            checkpoint_confs,
            emdis,
            relaunch
        )
        .unwrap();

        Ok(())
    }
}

/// Signs Bitcoin transactions if the validator associated with the wallet's
/// operator address is in a network signatory set.
#[derive(Parser, Debug)]
pub struct SignerCmd {
    #[clap(flatten)]
    config: nomic::network::Config,

    /// Clears the rate limiting mechanism at the given checkpoint index. This
    /// can be used to manually override rate limiting at a certain point in
    /// time which has been verified to be legitimate.
    #[clap(long)]
    reset_limits_at_index: Option<u32>,

    /// Limits the fraction of the total reserve that may be withdrawn within
    /// the trailing 24-hour period
    #[clap(long, default_value_t = 0.1)]
    max_withdrawal_rate: f64,

    /// Limits the maximum allowed signatory set change within 24 hours
    ///
    /// The Total Variation Distance between a day-old signatory set and the
    /// newly-proposed signatory set may not exceed this value
    #[clap(long, default_value_t = 0.1)]
    max_sigset_change_rate: f64,

    /// The minimum number of Bitcoin blocks that must be mined before the
    /// signer will contribute its signature to the current signing
    /// checkpoint. This setting can be used to change the rate at which the
    /// network produces checkpoints (higher values cause less frequent
    /// checkpoints).
    ///
    /// Signatures will always be contributed to previously completed
    /// checkpoints.
    #[clap(long, default_value_t = 6)]
    min_blocks_per_checkpoint: u64,

    /// The address of the Prometheus server to which metrics will be sent.
    #[clap(long)]
    prometheus_addr: Option<std::net::SocketAddr>,

    /// The paths to the extended private keys used to sign Bitcoin
    /// transactions.
    ///
    /// Multiple may be specified, e.g. if the node has set a new key via the
    /// `set-signatory-key` command and the old key is still present in recent
    /// signatory sets.
    #[clap(long)]
    xpriv_paths: Vec<PathBuf>,
}

impl SignerCmd {
    /// Runs the `signer` command.
    async fn run(&self) -> Result<()> {
        let signer_dir_path = self.config.home_expect()?.join("signer");
        if !signer_dir_path.exists() {
            std::fs::create_dir(&signer_dir_path)?;
        }

        let default_key_path = signer_dir_path.join("xpriv");

        let signer = Signer::load_xprivs(
            my_address(),
            default_key_path,
            self.xpriv_paths.clone(),
            self.max_withdrawal_rate,
            self.max_sigset_change_rate,
            self.min_blocks_per_checkpoint,
            self.reset_limits_at_index,
            // TODO: check for custom RPC port, allow config, etc
            || nomic::app_client("http://localhost:26657").with_wallet(wallet()),
            self.prometheus_addr,
        )?
        .start();

        let relaunch = relaunch_on_migrate(&self.config);

        let frost_cmd = FrostSignerCmd {
            config: self.config.clone(),
        };
        let frost_signer = frost_cmd.run();

        futures::try_join!(signer, relaunch, frost_signer).unwrap();

        Ok(())
    }
}

/// Sets the key to use for signing Bitcoin transactions if the validator
/// associated with the wallet's operator address is in a network signatory set.
#[derive(Parser, Debug)]
pub struct SetSignatoryKeyCmd {
    /// The paths to the extended private keys used to sign Bitcoin
    /// transactions.
    // TODO: why can we specify multiple here?
    xpriv_path: Option<PathBuf>,

    #[clap(flatten)]
    config: nomic::network::Config,
}

impl SetSignatoryKeyCmd {
    /// Runs the `set-signatory-key` command.
    async fn run(&self) -> Result<()> {
        let xpriv = match self.xpriv_path.clone() {
            Some(xpriv_path) => load_bitcoin_key(xpriv_path)?,
            None => load_or_generate(
                self.config.home_expect().unwrap().join("signer/xpriv"),
                nomic::bitcoin::NETWORK,
            )?,
        };

        let xpub = ExtendedPubKey::from_priv(&secp256k1::Secp256k1::new(), &xpriv);

        self.config
            .client()
            .with_wallet(wallet())
            .call(
                |app| build_call!(app.accounts.take_as_funding(MIN_FEE.into())),
                |app| build_call!(app.bitcoin.set_signatory_key(xpub.into())),
            )
            .await?;

        Ok(())
    }
}

/// Shows a Bitcoin address for depositing Bitcoin to the wallet's nBTC account
/// on the Nomic network.
async fn deposit(
    dest: Dest,
    client: AppClient<InnerApp, InnerApp, HttpClient, Nom, orga::client::wallet::Unsigned>,
    relayers: Vec<String>,
) -> Result<()> {
    if relayers.is_empty() {
        return Err(nomic::error::Error::Orga(orga::Error::App(
            "No relayers configured, please specify at least one with --btc-relayer".to_string(),
        )));
    }

    let (sigset, threshold) = client
        .query(|app| {
            Ok((
                app.bitcoin.checkpoints.active_sigset()?,
                app.bitcoin.checkpoints.config.sigset_threshold,
            ))
        })
        .await?;
    let commitment_bytes = dest.commitment_bytes()?;
    let script = sigset.output_script(&commitment_bytes, threshold)?;
    let btc_addr = bitcoin::Address::from_script(&script, nomic::bitcoin::NETWORK).unwrap();

    let mut successes = 0;
    let required_successes = relayers.len() * 2 / 3 + 1;
    for relayer in relayers {
        let client = reqwest::Client::new();
        let res = client
            .post(format!("{}/address", relayer))
            .query(&[
                ("sigset_index", sigset.index().to_string()),
                ("deposit_addr", btc_addr.to_string()),
            ])
            .body(dest.encode()?)
            .send()
            .await
            .map_err(|err| nomic::error::Error::Orga(orga::Error::App(err.to_string())))?;
        log::debug!("Relayer response status code: {}", res.status());
        if res.status() == 200 {
            successes += 1;
        }
    }

    if successes < required_successes {
        return Err(nomic::error::Error::Orga(orga::Error::App(
            "Failed to broadcast deposit address to relayers".to_string(),
        )));
    }

    println!("Deposit address: {}", btc_addr);
    println!("Expiration: 5 days from now");
    // TODO: show real expiration
    Ok(())
}

/// Shows a Bitcoin address for depositing Bitcoin to the wallet's nBTC account
/// on the Nomic network.
#[derive(Parser, Debug)]
pub struct DepositCmd {
    /// The destination to deposit to. If not provided, the current wallet
    /// address will be used.
    dest: Option<Dest>,

    #[clap(flatten)]
    config: nomic::network::Config,
}

impl DepositCmd {
    /// Runs the `deposit` command.
    async fn run(&self) -> Result<()> {
        let dest = self.dest.clone().unwrap_or_else(|| Dest::NativeAccount {
            address: my_address(),
        });

        deposit(dest, self.config.client(), self.config.btc_relayer.clone()).await
    }
}

/// Shows a Bitcoin address for depositing Bitcoin to a remote chain.
#[derive(Parser, Debug)]
pub struct InterchainDepositCmd {
    /// The destination address to deposit to (e.g. a Cosmos bech32 wallet
    /// address).
    address: String,
    /// The IBC channel to transfer the deposit through. Should be a string like
    /// "channel-123".
    channel: String,
    /// A memo to include with the deposit. This may be an empty string.
    memo: String,

    #[clap(flatten)]
    config: nomic::network::Config,
}

const ONE_DAY_NS: u64 = 86400 * 1_000_000_000;
impl InterchainDepositCmd {
    /// Runs the `interchain-deposit` command.
    async fn run(&self) -> Result<()> {
        let now_ns = SystemTime::now()
            .duration_since(SystemTime::UNIX_EPOCH)
            .unwrap()
            .as_secs()
            * 1_000_000_000;
        let dest = Dest::Ibc {
            data: nomic::app::IbcDest {
                source_port: "transfer".try_into()?,
                source_channel: self.channel.clone().try_into()?,
                sender: my_address().to_string().try_into()?,
                receiver: self.address.to_string().try_into()?,
                timeout_timestamp: now_ns + ONE_DAY_NS,
                memo: self.memo.to_string().try_into()?,
            },
        };

        deposit(dest, self.config.client(), self.config.btc_relayer.clone()).await
    }
}

/// Withdraws Bitcoin from the Nomic network to a Bitcoin address.
#[derive(Parser, Debug)]
pub struct WithdrawCmd {
    /// The destination Bitcoin address to withdraw to.
    dest: bitcoin::Address,
    /// The amount of Bitcoin to withdraw, in micro-satoshis.
    amount: u64,

    #[clap(flatten)]
    config: nomic::network::Config,
}

impl WithdrawCmd {
    /// Runs the `withdraw` command.
    async fn run(&self) -> Result<()> {
        let script = self.dest.script_pubkey();
        if !matches_bitcoin_network(&self.dest.network) {
            return Err(nomic::error::Error::Address(format!(
                "Invalid network for destination address. Got {}, Expected {}",
                self.dest.network,
                nomic::bitcoin::NETWORK
            )));
        }

        self.config
            .client()
            .with_wallet(wallet())
            .call(
                |app| build_call!(app.withdraw_nbtc(Adapter::new(script), self.amount.into())),
                |app| build_call!(app.app_noop()),
            )
            .await?;

        Ok(())
    }
}

// #[derive(Parser, Debug)]
// pub struct IbcTransferNbtcCmd {
//     to: Address,
//     amount: u64,

//     #[clap(flatten)]
//     config: nomic::network::Config,
// }

// impl IbcTransferNbtcCmd {
//     async fn run(&self) -> Result<()> {
//         Ok(self
//             .config
//             .client()
//             .with_wallet(wallet())
//             .call(
//                 |app| build_call!(app.ibc_transfer_nbtc(self.to, self.amount.into())),
//                 |app| build_call!(app.app_noop()),
//             )
//             .await?)
//     }
// }

/// Withdraws nBTC from the wallet's IBC escrow account into its main account.
#[derive(Parser, Debug)]
pub struct IbcWithdrawNbtcCmd {
    /// The amount of nBTC to withdraw, in micro-satoshis.
    amount: u64,

    #[clap(flatten)]
    config: nomic::network::Config,
}

impl IbcWithdrawNbtcCmd {
    /// Runs the `ibc-withdraw-nbtc` command.
    async fn run(&self) -> Result<()> {
        Ok(self
            .config
            .client()
            .with_wallet(wallet())
            .call(
                |app| build_call!(app.ibc_withdraw_nbtc(self.amount.into())),
                |app| build_call!(app.app_noop()),
            )
            .await?)
    }
}

/// Rusns a gRPC server for querying data from a Nomic full node.
#[cfg(feature = "ethereum")]
#[derive(Parser, Debug)]
pub struct EthTransferNbtcCmd {
    to: alloy::primitives::Address,
    amount: u64,

    #[clap(long)]
    eth_chainid: u32,

    #[clap(long)]
    eth_contract: String,

    #[clap(flatten)]
    config: nomic::network::Config,
}

#[cfg(feature = "ethereum")]
impl EthTransferNbtcCmd {
    async fn run(&self) -> Result<()> {
        if self.eth_contract.len() != 42 || !self.eth_contract.starts_with("0x") {
            return Err(nomic::error::Error::Address(
                "Invalid contract address".to_string(),
            ));
        }
        let contract_addr_vec = hex::decode(&self.eth_contract[2..]).unwrap(); // TODO
        let mut contract_addr = [0; 20];
        contract_addr.copy_from_slice(&contract_addr_vec[..]);
        let contract_addr = Address::from(contract_addr);

        let to = self.to.0 .0.into();
        Ok(self
            .config
            .client()
            .with_wallet(wallet())
            .call(
                |app| {
                    build_call!(app.eth_transfer_nbtc(
                        self.eth_chainid,
                        contract_addr,
                        to,
                        self.amount.into()
                    ))
                },
                |app| build_call!(app.app_noop()),
            )
            .await?)
    }
}

#[derive(Parser, Debug)]
pub struct GrpcCmd {
    /// The port to listen on.
    #[clap(long, default_value_t = 9001)]
    port: u16,
    #[clap(long, default_value = "127.0.0.1")]
    host: String,

    #[clap(flatten)]
    config: nomic::network::Config,
}

impl GrpcCmd {
    /// Runs the `grpc` command.
    async fn run(&self) -> Result<()> {
        use orga::ibc::GrpcOpts;
        std::panic::set_hook(Box::new(|e| {
            log::error!("{}", e.to_string());
        }));
        log::info!("Starting gRPC server on {}:{}", self.host, self.port);
        orga::ibc::start_grpc(
<<<<<<< HEAD
            // TODO: support configuring RPC address
            || nomic::app_client("http://localhost:26657").sub(|app| Ok(app.ibc.ctx)),
=======
            || self.config.client().sub(|app| app.ibc.ctx),
>>>>>>> 379ce590
            &GrpcOpts {
                host: self.host.to_string(),
                port: self.port,
                chain_id: self.config.chain_id.clone().unwrap(),
            },
        )
        .await;

        Ok(())
    }
}

/// Transfers nBTC to a remote chain using IBC.
#[derive(Parser, Debug)]
pub struct IbcTransferCmd {
    /// The address of the receiver on the remote chain (e.g. a Cosmos bech32
    /// wallet address).
    receiver: String,
    /// The amount of nBTC to transfer, in micro-satoshis.
    amount: u64,
    /// The IBC channel to transfer through. Should be a string like
    /// "channel-123".
    channel_id: ChannelId,
    /// The IBC port to transfer through. This is usually a string like
    /// "transfer".
    port_id: PortId,
    /// A memo to attach to the transfer. This can be an empty string.
    memo: String,
    /// The number of seconds in which the transfer must be completed before
    /// becoming invalid.
    timeout_seconds: u64,
    #[clap(flatten)]
    config: nomic::network::Config,
}

impl IbcTransferCmd {
    /// Runs the `ibc-transfer` command.
    async fn run(&self) -> Result<()> {
        let my_address = my_address();
        let amount = self.amount;
        let now_ns = Timestamp::now().nanoseconds();
        let timeout_timestamp = self.timeout_seconds * 1_000_000_000 + now_ns;

        let ibc_dest = IbcDest {
            source_port: self.port_id.to_string().try_into()?,
            source_channel: self.channel_id.to_string().try_into()?,
            receiver: self.receiver.to_string().try_into()?,
            sender: my_address.to_string().try_into()?,
            timeout_timestamp,
            memo: self.memo.to_string().try_into()?,
        };

        Ok(self
            .config
            .client()
            .with_wallet(wallet())
            .call(
                |app| build_call!(app.ibc_transfer_nbtc(ibc_dest, amount.into())),
                |app| build_call!(app.app_noop()),
            )
            .await?)
    }
}

/// Outputs the current network application state as JSON.
#[derive(Parser, Debug)]
pub struct ExportCmd {
    #[clap(flatten)]
    config: nomic::network::Config,
}

impl ExportCmd {
    /// Runs the `export` command.
    async fn run(&self) -> Result<()> {
        let home = self.config.home_expect()?;

        let store_path = home.join("merk");
        let store = Store::new(orga::store::BackingStore::Merk(orga::store::Shared::new(
            MerkStore::open_readonly(store_path),
        )));
        let root_bytes = store.get(&[])?.unwrap();

        let app =
            orga::plugins::ABCIPlugin::<nomic::app::App>::load(store, &mut root_bytes.as_slice())?;

        serde_json::to_writer_pretty(std::io::stdout(), &app).unwrap();

        Ok(())
    }
}

/// Shows the status of a pending network upgrade, if any.
#[derive(Parser, Debug)]
pub struct UpgradeStatusCmd {
    #[clap(flatten)]
    config: nomic::network::Config,
}

impl UpgradeStatusCmd {
    /// Runs the `upgrade-status` command.
    async fn run(&self) -> Result<()> {
        use orga::coins::staking::ValidatorQueryInfo;
        use orga::coins::VersionedAddress;
        use std::collections::{HashMap, HashSet};
        let client = self.config.client();
        let tm_client =
            tendermint_rpc::HttpClient::new(self.config.node.as_ref().unwrap().as_str()).unwrap();
        let curr_height = tm_client
            .status()
            .await
            .unwrap()
            .sync_info
            .latest_block_height;
        let validators = tm_client
            .validators(curr_height, tendermint_rpc::Paging::All)
            .await
            .unwrap()
            .validators;

        let mut vp_map: HashMap<[u8; 32], u64> = HashMap::new();
        let mut total_vp = 0;
        for validator in validators {
            vp_map.insert(
                validator.pub_key.to_bytes().try_into().unwrap(),
                validator.power(),
            );
            total_vp += validator.power();
        }

        let (delay_seconds, threshold, current_version) = client
            .query(|app: InnerApp| {
                let current_version = app.upgrade.current_version.get(())?.unwrap();
                Ok((
                    app.upgrade.activation_delay_seconds,
                    app.upgrade.threshold,
                    current_version.to_vec(),
                ))
            })
            .await?;

        let next_version: orga::upgrade::Version = vec![current_version[0] + 1].try_into().unwrap();
        let mut signals: Vec<([u8; 32], i64)> = client
            .query(|app: InnerApp| {
                let mut signals = vec![];
                for entry in app.upgrade.signals.iter()? {
                    let (pubkey, signal) = entry?;
                    if signal.version == next_version {
                        signals.push((*pubkey, signal.time));
                    }
                }
                Ok(signals)
            })
            .await?;

        signals.sort_by(|a, b| a.1.cmp(&b.1));
        let mut signaled_vp = 0;
        let mut activation_time = None;
        let threshold: f64 = threshold.to_string().parse().unwrap();

        for (pubkey, time) in signals.iter() {
            signaled_vp += vp_map.get(pubkey).unwrap_or(&0);
            let frac = signaled_vp as f64 / total_vp as f64;
            if frac >= threshold && activation_time.is_none() {
                activation_time.replace(time + delay_seconds);
            }
        }
        let frac = signaled_vp as f64 / total_vp as f64;

        if frac < 0.01 {
            println!("No upgrade in progress");
            return Ok(());
        }

        let all_validators: Vec<ValidatorQueryInfo> = client
            .query(|app: InnerApp| app.staking.all_validators())
            .await?;

        let mut validator_names: HashMap<orga::coins::VersionedAddress, (String, u64)> =
            HashMap::new();
        all_validators
            .into_iter()
            .filter(|v| v.in_active_set)
            .for_each(|v| {
                let bytes: Vec<u8> = v.info.into();
                let name = if let Ok(info) =
                    serde_json::from_slice::<'_, serde_json::Value>(bytes.as_slice())
                {
                    info.get("moniker")
                        .and_then(|v| v.as_str())
                        .unwrap_or(v.address.to_string().as_str())
                        .to_string()
                } else {
                    v.address.to_string()
                };

                validator_names.insert(v.address, (name, v.amount_staked.into()));
            });

        let mut consensus_keys: HashMap<VersionedAddress, [u8; 32]> = HashMap::new();
        for (address, _) in validator_names.iter() {
            let consensus_key = client
                .query(|app: InnerApp| app.staking.consensus_key((*address).into()))
                .await?;
            consensus_keys.insert(*address, consensus_key);
        }
        let mut signaled_cons_keys: HashSet<[u8; 32]> = HashSet::new();

        for (cons_key, _) in signals.iter() {
            signaled_cons_keys.insert(*cons_key);
        }

        let mut entries = validator_names.iter().collect::<Vec<_>>();
        entries.sort_by(|(_, (_, a)), (_, (_, b))| b.cmp(a));

        println!();
        println!("Upgraded:");
        for (addr, (name, power)) in entries.iter() {
            let cons_key = consensus_keys.get(addr).unwrap();
            if signaled_cons_keys.contains(cons_key) {
                println!(
                    "✅ {} ({:.2}%)",
                    name,
                    (*power as f64 / total_vp as f64) * 100.0
                );
            }
        }
        println!();
        println!("Not upgraded:");
        for (addr, (name, power)) in entries.iter() {
            let cons_key = consensus_keys.get(addr).unwrap();
            if !signaled_cons_keys.contains(cons_key) {
                println!(
                    "❌ {} ({:.2}%)",
                    name,
                    (*power as f64 / total_vp as f64) * 100.0
                );
            }
        }
        println!();

        println!(
            "Upgrade has been signaled by {:.2}% of voting power",
            frac * 100.0
        );

        if let Some(t) = activation_time {
            use chrono::prelude::*;
            let mut activation_date = chrono::Utc.timestamp_opt(t, 0).unwrap();
            if activation_date.hour() > 17
                || activation_date.hour() == 17 && activation_date.minute() >= 10
            {
                activation_date = activation_date
                    .checked_add_days(chrono::Days::new(1))
                    .unwrap();
            }
            activation_date = activation_date
                .with_hour(17)
                .unwrap()
                .with_minute(0)
                .unwrap()
                .with_second(0)
                .unwrap();

            while !nomic::app::in_upgrade_window(activation_date.timestamp()) {
                activation_date = activation_date
                    .checked_add_days(chrono::Days::new(1))
                    .unwrap();
            }
            println!("Upgrade will activate at {}", activation_date);
        } else {
            println!("Upgrade requires {:.2}% of voting power", threshold * 100.0);
        }

        Ok(())
    }
}

/// Runs a process which scans a remote IBC chain for new validators and
/// broadcasts them to the Nomic network. This is used to populate the remote
/// chain's Emergency Disbursal multisig wallet.
#[derive(Parser, Debug)]
pub struct RelayOpKeysCmd {
    /// The ID of the IBC client which is connected to the remote chain.
    client_id: String,
    /// The URL of the remote chain's Tendermint RPC server.
    rpc_url: String,
}

impl RelayOpKeysCmd {
    /// Runs the `relay-op-keys` command.
    async fn run(&self) -> Result<()> {
        use nomic::cosmos::relay_op_keys;
        log::info!("Relaying operator keys for client {}", self.client_id);
        let bytes = format!("{}/", self.client_id).as_bytes().to_vec();
        let client_id = Decode::decode(&mut bytes.as_slice())?;
        relay_op_keys(
            || nomic::app_client("http://localhost:26657").with_wallet(wallet()),
            client_id,
            self.rpc_url.as_str(),
        )
        .await?;

        log::info!("Finished relaying operator keys");

        Ok(())
    }
}

/// Sets the Bitcoin recovery address for the wallet, used to recover funds in
/// the event of an Emergency Disbursal.
///
/// If an Emergency Disbursal happens, the nBTC held in the wallet's account
/// will be automatically paid to this recovery address.
#[derive(Parser, Debug)]
pub struct SetRecoveryAddressCmd {
    /// The Bitcoin address to set as the recovery address.
    address: bitcoin::Address,

    #[clap(flatten)]
    config: nomic::network::Config,
}

impl SetRecoveryAddressCmd {
    /// Runs the `set-recovery-address` command.
    async fn run(&self) -> Result<()> {
        let script = self.address.script_pubkey();
        if !matches_bitcoin_network(&self.address.network) {
            return Err(nomic::error::Error::Address(format!(
                "Invalid network for recovery address. Got {}, Expected {}",
                self.address.network,
                nomic::bitcoin::NETWORK
            )));
        }

        Ok(self
            .config
            .client()
            .with_wallet(wallet())
            .call(
                |app| build_call!(app.accounts.take_as_funding(MIN_FEE.into())),
                |app| {
                    build_call!(app
                        .bitcoin
                        .set_recovery_script(nomic::bitcoin::adapter::Adapter::new(script.clone())))
                },
            )
            .await?)
    }
}

/// Shows the network's Bitcoin checkpoint signing status.
#[derive(Parser, Debug)]
pub struct SigningStatusCmd {
    #[clap(flatten)]
    config: nomic::network::Config,
}

impl SigningStatusCmd {
    /// Runs the `signing-status` command.
    async fn run(&self) -> Result<()> {
        use bitcoin::util::bip32::ChildNumber;
        let home = self.config.home_expect()?;

        let store_path = home.join("merk");
        let store = Store::new(orga::store::BackingStore::Merk(orga::store::Shared::new(
            MerkStore::open_readonly(store_path),
        )));
        let root_bytes = store.get(&[])?.unwrap();

        let app =
            orga::plugins::ABCIPlugin::<nomic::app::App>::load(store, &mut root_bytes.as_slice())?;

        let app = app
            .inner
            .inner
            .into_inner()
            .inner
            .inner
            .inner
            .inner
            .inner
            .inner;
        let Some(signing) = app.bitcoin.checkpoints.signing()? else {
            println!("No signing checkpoint");
            return Ok(());
        };
        let batch = signing.current_batch()?.unwrap();
        let mut lowest_index = 0;
        let mut lowest_frac = 2.0;
        let tx = batch.front()?.unwrap();
        for (index, inp) in (tx.input.iter()?).enumerate() {
            let inp = inp?;
            let sigs = &inp.signatures;
            let threshold = sigs.threshold;
            let signed = sigs.signed;
            let frac = signed as f64 / threshold as f64;
            if frac < lowest_frac {
                lowest_frac = frac;
                lowest_index = index as u64;
            }
        }
        let res_out = tx.input.get(lowest_index)?.unwrap();
        let sigs = &res_out.signatures;
        let sig_keys = &app.bitcoin.signatory_keys;
        let sigset_index = res_out.sigset_index;

        let secp = bitcoin::secp256k1::Secp256k1::verification_only();
        let mut missing_cons_keys = vec![];
        for entry in sig_keys.map().iter()? {
            use nomic::bitcoin::threshold_sig::Pubkey;
            let (k, xpub) = entry?;

            let derive_path = [ChildNumber::from_normal_idx(sigset_index)?];
            let pubkey: Pubkey = xpub.derive_pub(&secp, &derive_path)?.public_key.into();
            let needs_to_sign = sigs.needs_sig(pubkey)?;
            if needs_to_sign {
                missing_cons_keys.push((k, *xpub));
            }
        }
        let all_vals = app.staking.all_validators()?;
        for val in all_vals {
            if val.amount_staked == 0 {
                continue;
            }
            let cons_key = app.staking.consensus_key(val.address.into())?;
            if missing_cons_keys.iter().any(|v| *v.0 == cons_key) {
                let json: serde_json::Value =
                    serde_json::from_str(String::from_utf8(val.info.to_vec()).unwrap().as_str())
                        .unwrap();
                let name = json.get("moniker").unwrap().to_string();
                println!("Missing signature from {}", name);
            }
        }

        println!(
            "Checkpoint is at {:.2}% of the minimum required voting power",
            lowest_frac * 100.0
        );

        Ok(())
    }
}

/// Attempts to recover a deposit which has not yet been processed by the
/// Nomic network by relaying a proof of its confirmation on the Bitcoin
/// network.
///
/// This command is useful when a deposit has been made to the network and
/// confirmed on Bitcoin, but has not yet been relayed.
#[derive(Parser, Debug)]
pub struct RecoverDepositCmd {
    /// The port of the Bitcoin RPC server.
    // TODO: get default based on network
    #[clap(short = 'p', long, default_value_t = 8332)]
    rpc_port: u16,
    /// The username for the Bitcoin RPC server.
    #[clap(short = 'u', long)]
    rpc_user: Option<String>,
    /// The password for the Bitcoin RPC server.
    #[clap(short = 'P', long)]
    rpc_pass: Option<String>,

    /// The IBC channel ID (e.g. "channel-123") which the deposit was sent to,
    /// if it is an interchain deposit.
    #[clap(long)]
    channel: Option<String>,
    /// The remote address the deposit was made to, if it is an interchain
    /// deposit.
    ///
    /// For convenience, the `--remote-prefix` flag can be used instead
    /// to derive the remote address from the current wallet's address.
    #[clap(long)]
    remote_addr: Option<String>,
    /// The remote prefix of the deposit address (e.g. "osmo"), if it is an
    /// interchain deposit. The remote address will be derived from the current
    /// wallet's address but with the given prefix.
    ///
    /// If the remote address is not based on the current wallet's address, use
    /// the `--remote-addr` flag instead.
    #[clap(long)]
    remote_prefix: Option<String>,

    /// The Nomic bech32 wallet address associated with the deposit.
    #[clap(long)]
    nomic_addr: Address,
    /// The Bitcoin address the deposit was made to.
    #[clap(long)]
    deposit_addr: bitcoin::Address,
    /// The Bitcoin block hash the deposit transaction was confirmed in.
    #[clap(long)]
    block_hash: bitcoin::BlockHash,
    /// The Bitcoin transaction ID of the deposit transaction.
    #[clap(long)]
    txid: bitcoin::Txid,
    /// The output index within the deposit transaction, associated with the
    /// output which deposits to the Nomic signatory set.
    #[clap(long)]
    vout: u32,

    /// The path to a file containig the indexes and reserve scripts of
    /// signatories to search. This can be generated with the
    /// `get-reserve-scripts` binary.
    #[clap(long)]
    reserve_script_path: PathBuf,

    #[clap(flatten)]
    config: nomic::network::Config,
}

impl RecoverDepositCmd {
    /// Builds a Bitcoin RPC client.
    async fn btc_client(&self) -> Result<BtcClient> {
        let rpc_url = format!("http://localhost:{}", self.rpc_port);
        let auth = match (self.rpc_user.clone(), self.rpc_pass.clone()) {
            (Some(user), Some(pass)) => Auth::UserPass(user, pass),
            _ => Auth::None,
        };

        let btc_client = BtcClient::new(rpc_url, auth)
            .await
            .map_err(|e| orga::Error::App(e.to_string()))?;

        Ok(btc_client)
    }

    /// Relays a deposit to the Nomic network.
    async fn relay_deposit(&self, dest: Dest, sigset_index: u32) -> Result<()> {
        let nomic_client = self.config.client();
        let btc_client = self.btc_client().await?;

        let block_height = btc_client.get_block_info(&self.block_hash).await?.height as u32;

        let tx = btc_client
            .get_raw_transaction(&self.txid, Some(&self.block_hash))
            .await?;

        let proof_bytes = btc_client
            .get_tx_out_proof(&[tx.txid()], Some(&self.block_hash))
            .await?;
        let proof = ::bitcoin::MerkleBlock::consensus_decode(&mut proof_bytes.as_slice())?.txn;
        {
            let mut tx_bytes = vec![];
            tx.consensus_encode(&mut tx_bytes)?;
            let tx = ::bitcoin::Transaction::consensus_decode(&mut tx_bytes.as_slice())?;
            let tx = Adapter::new(tx);
            let proof = Adapter::new(proof);

            let dest2 = dest.clone();
            nomic_client
                .call(
                    move |app| {
                        build_call!(app.relay_deposit(
                            tx,
                            block_height,
                            proof,
                            self.vout,
                            sigset_index,
                            dest2
                        ))
                    },
                    |app| build_call!(app.app_noop()),
                )
                .await?;
        }

        log::info!(
            "Relayed deposit: {} sats, {:?}",
            tx.output[self.vout as usize].value,
            dest
        );

        Ok(())
    }

    /// Runs the `recover-deposit` command.
    async fn run(&self) -> Result<()> {
        let mut remote_addr = self.remote_addr.clone();
        if let Some(remote_prefix) = &self.remote_prefix {
            let data = bech32::decode(&self.nomic_addr.to_string()).unwrap().1;
            remote_addr =
                Some(bech32::encode(remote_prefix, data, bech32::Variant::Bech32).unwrap());
        }

        if self.channel.is_some() != remote_addr.is_some() {
            return Err(nomic::error::Error::Orga(orga::Error::App(
                "Both --channel and --remote-prefix or --remote-addr must be specified".to_string(),
            )));
        }

        let threshold = self
            .config
            .client()
            .query(|app| Ok(app.bitcoin.checkpoints.config.sigset_threshold))
            .await?;

        // TODO: support passing in script csv by path
        let sigsets: Vec<(u32, SignatorySet)> = std::fs::read_to_string(&self.reserve_script_path)?
            .lines()
            .map(|line| {
                let mut split = line.split(',');
                (split.next().unwrap(), split.next().unwrap())
            })
            .map(|(i, script_hex)| {
                let i = i.parse::<u32>().unwrap();
                let script = bitcoin::Script::from(hex::decode(script_hex).unwrap());
                let (sigset, _) = SignatorySet::from_script(&script, threshold).unwrap();
                (i, sigset)
            })
            .collect();

        dbg!(sigsets.len());

        if let (Some(channel), Some(remote_addr)) = (self.channel.as_ref(), remote_addr.as_ref()) {
            let now = SystemTime::now()
                .duration_since(UNIX_EPOCH)
                .unwrap()
                .as_secs();
            let start = (now + 60 * 60 * 24 * 7 - (now % (60 * 60))) * 1_000_000_000;
            let mut dest = Dest::Ibc {
                data: IbcDest {
                    source_port: "transfer".to_string().try_into()?,
                    source_channel: channel.to_string().try_into()?,
                    receiver: remote_addr.to_string().try_into()?,
                    sender: self.nomic_addr.to_string().try_into()?,
                    timeout_timestamp: start,
                    memo: "".to_string().try_into()?,
                },
            };

            dbg!(&dest);

            let mut i = 0;
            // TODO: support legacy encoding
            let mut dest_bytes = dest.commitment_bytes().unwrap();
            loop {
                for (sigset_index, sigset) in sigsets.iter() {
                    if i % 10_000 == 0 {
                        if let Dest::Ibc { data: dest } = &dest {
                            println!("{} {}", i, dest.timeout_timestamp);
                        } else {
                            unreachable!()
                        }
                    }

                    let script = sigset.output_script(&dest_bytes, threshold).unwrap();
                    let addr =
                        bitcoin::Address::from_script(&script, nomic::bitcoin::NETWORK).unwrap();
                    if addr.to_string().to_lowercase()
                        == self.deposit_addr.to_string().to_lowercase()
                    {
                        if let Dest::Ibc { data: ibc_dest } = &dest {
                            println!(
                                "Found at sigset index {}, timeout_timestamp {}",
                                sigset_index, ibc_dest.timeout_timestamp,
                            );
                        } else {
                            unreachable!()
                        }

                        return self.relay_deposit(dest, *sigset_index).await;
                    }

                    i += 1;
                }

                if let Dest::Ibc { data: ibc_dest } = &mut dest {
                    ibc_dest.timeout_timestamp -= 60 * 60 * 1_000_000_000;
                    // TODO: support legacy encoding
                    dest_bytes = dest.commitment_bytes().unwrap();
                } else {
                    unreachable!()
                }
            }
        }

        let dest = Dest::NativeAccount {
            address: self.nomic_addr,
        };
        // TODO: support legacy encoding
        let dest_bytes = dest.commitment_bytes().unwrap();

        for (sigset_index, sigset) in sigsets.iter() {
            let script = sigset.output_script(&dest_bytes, threshold).unwrap();
            let addr = bitcoin::Address::from_script(&script, nomic::bitcoin::NETWORK).unwrap();
            if addr.to_string().to_lowercase() == self.deposit_addr.to_string().to_lowercase() {
                println!("Found at sigset index {}", sigset_index,);
                return self.relay_deposit(dest, *sigset_index).await;
            }
        }

        Err(nomic::error::Error::Orga(orga::Error::App(
            "Deposit address not found in any sigset".to_string(),
        )))
    }
}

/// Pays nBTC into the network fee pool.
#[derive(Parser, Debug)]
pub struct PayToFeePoolCmd {
    /// The amount of nBTC to pay into the fee pool, in micro-satoshis.
    amount: u64,

    #[clap(flatten)]
    config: nomic::network::Config,
}

impl PayToFeePoolCmd {
    /// Runs the `pay-to-fee-pool` command.
    async fn run(&self) -> Result<()> {
        Ok(self
            .config
            .client()
            .with_wallet(wallet())
            .call(
                |app| build_call!(app.bitcoin.transfer_to_fee_pool(self.amount.into())),
                |app| build_call!(app.app_noop()),
            )
            .await?)
    }
}

#[derive(Parser, Debug)]
pub struct BabylonRelayerCmd {
    #[clap(short = 'p', long, default_value_t = 8332)]
    rpc_port: u16,
    #[clap(short = 'u', long)]
    rpc_user: Option<String>,
    #[clap(short = 'P', long)]
    rpc_pass: Option<String>,

    // TODO: babylon rpc
    #[clap(flatten)]
    config: nomic::network::Config,
}

impl BabylonRelayerCmd {
    async fn _btc_client(&self) -> Result<BtcClient> {
        let rpc_url = format!("http://localhost:{}", self.rpc_port);
        let auth = match (self.rpc_user.clone(), self.rpc_pass.clone()) {
            (Some(user), Some(pass)) => Auth::UserPass(user, pass),
            _ => Auth::None,
        };

        let btc_client = BtcClient::new(rpc_url, auth)
            .await
            .map_err(|e| orga::Error::App(e.to_string()))?;

        Ok(btc_client)
    }

    async fn run(&self) -> Result<()> {
        todo!()
    }
}

#[derive(Parser, Debug)]
pub struct StakeNbtcCmd {
    amount: u64,

    #[clap(flatten)]
    config: nomic::network::Config,
}

impl StakeNbtcCmd {
    async fn run(&self) -> Result<()> {
        todo!()
        // Ok(self
        //     .config
        //     .client()
        //     .with_wallet(wallet())
        //     .call(
        //         |app| build_call!(app.pay_nbtc_fee()),
        //         |app| build_call!(app.stake_nbtc((self.amount).into())),
        //     )
        //     .await?)
    }
}

#[derive(Parser, Debug)]
pub struct FrostSignerCmd {
    #[clap(flatten)]
    config: nomic::network::Config,
}

impl FrostSignerCmd {
    async fn run(&self) -> Result<()> {
        let signer_dir_path = self.config.home_expect()?.join("frost");
        if !signer_dir_path.exists() {
            std::fs::create_dir(&signer_dir_path)?;
        }
        let store = SecretStore::new_store(signer_dir_path);
        let mut signer = crate::frost::signer::Signer::new(
            store,
            || self.config.client().with_wallet(wallet()),
            my_address(),
        );
        loop {
            signer.step().await?;
            std::thread::sleep(std::time::Duration::from_secs(5));
        }
    }
}

#[cfg(feature = "ethereum")]
#[derive(Parser, Debug)]
pub struct RelayEthereumCmd {
    #[clap(long)]
    private_key: String, // TODO: use type that validates length, format (optional 0x)

    // TODO: support multiple connections
    #[clap(long)]
    eth_rpc_url: String,
    #[clap(long)]
    eth_chainid: u32,
    #[clap(long)]
    eth_contract: String,

    #[clap(flatten)]
    config: nomic::network::Config,
}

#[cfg(feature = "ethereum")]
impl RelayEthereumCmd {
    async fn run(&self) -> Result<()> {
        let mut privkey_hex = self.private_key.as_str();
        if privkey_hex.starts_with("0x") {
            privkey_hex = &privkey_hex[2..];
        }
        let privkey = hex::decode(privkey_hex).unwrap(); // TODO
        if privkey.len() != 32 {
            return Err(nomic::error::Error::Orga(orga::Error::App(
                "Invalid private key".to_string(),
            )));
        }

        if !self.eth_contract.starts_with("0x") {
            return Err(nomic::error::Error::Orga(orga::Error::App(
                "Invalid contract address".to_string(),
            )));
        }
        if self.eth_contract.len() != 42 {
            return Err(nomic::error::Error::Orga(orga::Error::App(
                "Invalid contract address".to_string(),
            )));
        }
        let bridge_contract_vec = hex::decode(&self.eth_contract[2..]).unwrap();
        let mut bridge_contract = [0u8; 20];
        bridge_contract.copy_from_slice(&bridge_contract_vec);
        let bridge_contract = Address::from(bridge_contract);

        let try_relay_msg = || async {
            let client = self.config.clone().client();
            let token_contract = client
                .query(|app| {
                    Ok(app
                        .ethereum
                        .token_contract(self.eth_chainid, bridge_contract)?)
                })
                .await?;

            let signer = LocalSigner::from_slice(privkey.as_slice()).unwrap(); // TODO
            let wallet = EthereumWallet::new(signer);
            let provider = alloy::providers::ProviderBuilder::new()
                .with_recommended_fillers()
                .wallet(wallet)
                .on_http(self.eth_rpc_url.parse().unwrap());
            let contract = nomic::ethereum::bridge_contract::new(
                alloy::core::primitives::Address::from_slice(&bridge_contract.bytes()),
                provider,
            );

            let msg_index: u64 = contract
                .state_lastEventNonce()
                .call()
                .await
                .unwrap()
                ._0
                .to();
            dbg!(msg_index);

            let Some((msg, sigs, data)) = client
                .query(|app| {
                    if app
                        .ethereum
                        .message_index(self.eth_chainid, bridge_contract)?
                        < msg_index
                    {
                        return Ok(None);
                    }

                    if !app
                        .ethereum
                        .signed(self.eth_chainid, bridge_contract, msg_index)?
                    {
                        log::debug!("Message {msg_index} is still being signed");
                        return Ok(None);
                    }

                    Ok(Some(app.ethereum.msd(
                        self.eth_chainid,
                        bridge_contract,
                        msg_index,
                    )?))
                })
                .await?
            else {
                return Ok(());
            };

            let (ss_index, valset_index) = client
                .query(|app| {
                    for i in 1..msg_index {
                        let (_, _, args) =
                            app.ethereum
                                .msd(self.eth_chainid, bridge_contract, msg_index - i)?;
                        if let nomic::ethereum::OutMessageArgs::UpdateValset(
                            valset_index,
                            ref valset,
                        ) = args
                        {
                            return Ok((valset.index, valset_index));
                        }
                    }

                    Ok((0, 0))
                })
                .await?;
            let mut valset = client
                .query(|app| Ok(app.bitcoin.checkpoints.get(ss_index)?.sigset.clone()))
                .await?;
            valset.normalize_vp(u32::MAX as u64);

            let sigs = sigs
                .into_iter()
                .map(|(pk, sig)| {
                    let Some(sig) = sig else {
                        return nomic::ethereum::bridge_contract::Signature {
                            v: 0,
                            r: [0; 32].into(),
                            s: [0; 32].into(),
                        };
                    };
                    let (v, r, s) = nomic::ethereum::to_eth_sig(
                        &bitcoin::secp256k1::ecdsa::Signature::from_compact(&sig.0).unwrap(),
                        &bitcoin::secp256k1::PublicKey::from_slice(pk.as_slice()).unwrap(),
                        &Message::from_slice(&msg).unwrap(),
                    );
                    nomic::ethereum::bridge_contract::Signature {
                        v,
                        r: r.into(),
                        s: s.into(),
                    }
                })
                .collect();

            match data {
                nomic::ethereum::OutMessageArgs::Batch {
                    transfers,
                    timeout,
                    batch_index,
                } => {
                    dbg!(contract
                        .submitBatch(
                            valset.to_abi(valset_index),
                            sigs,
                            transfers
                                .iter()
                                .map(|t| alloy::core::primitives::U256::from(t.amount))
                                .collect(),
                            transfers
                                .iter()
                                .map(|t| alloy::core::primitives::Address::from_slice(
                                    &t.dest.bytes()
                                ))
                                .collect(),
                            transfers
                                .iter()
                                .map(|t| alloy::core::primitives::U256::from(t.fee_amount))
                                .collect(),
                            alloy::core::primitives::U256::from(batch_index),
                            alloy::core::primitives::Address::from_slice(&token_contract.bytes()),
                            alloy::core::primitives::U256::from(timeout),
                        )
                        .send()
                        .await
                        .unwrap()
                        .get_receipt()
                        .await
                        .unwrap());
                }
                nomic::ethereum::OutMessageArgs::LogicCall(_, _) => todo!(),
                nomic::ethereum::OutMessageArgs::UpdateValset(index, new_valset) => {
                    dbg!(contract
                        .updateValset(new_valset.to_abi(index), valset.to_abi(valset_index), sigs)
                        .send()
                        .await
                        .unwrap()
                        .get_receipt()
                        .await
                        .unwrap());
                }
            };

            Ok::<_, nomic::error::Error>(())
        };

        let try_relay_return = || async {
            let client = self
                .config
                .clone()
                .client()
                .with_wallet(SimpleWallet::open(".").unwrap());

            let signer = LocalSigner::from_slice(privkey.as_slice()).unwrap(); // TODO
            let wallet = EthereumWallet::new(signer);
            let provider = alloy::providers::ProviderBuilder::new()
                .with_recommended_fillers()
                .wallet(wallet)
                .on_http(self.eth_rpc_url.parse().unwrap());
            let contract = nomic::ethereum::bridge_contract::new(
                alloy::core::primitives::Address::from_slice(&bridge_contract.bytes()),
                provider,
            );

            let has_contract_index = !contract
                .state_lastReturnNonce()
                .call_raw()
                .await
                .unwrap()
                .is_empty();
            if !has_contract_index {
                dbg!("No return nonce");
                return Ok(());
            }

            let contract_index: u64 = contract
                .state_lastReturnNonce()
                .call()
                .await
                .unwrap()
                ._0
                .to();
            let nomic_index = client
                .query(|app| {
                    Ok(app
                        .ethereum
                        .return_index(self.eth_chainid, bridge_contract)?)
                })
                .await?;

            if nomic_index == contract_index {
                return Ok(());
            }
            dbg!(contract_index, nomic_index);

            let dest_str = contract
                .state_returnDests(alloy::core::primitives::U256::from(nomic_index))
                .call()
                .await
                .unwrap()
                ._0;
            let amount: u64 = contract
                .state_returnAmounts(alloy::core::primitives::U256::from(nomic_index))
                .call()
                .await
                .unwrap()
                ._0
                .to();
            dbg!(&dest_str, amount);

            let dest = if let Ok(dest) = dest_str.parse() {
                dest
            } else {
                log::debug!("Failed to parse dest");
                Dest::RewardPool
            };
            // TODO: build proofs
            client
                .call(
                    move |app| {
                        build_call!(app.ethereum.relay_return(
                            self.eth_chainid,
                            bridge_contract,
                            (),
                            (),
                            vec![(nomic_index, dest.clone(), amount)]
                                .try_into()
                                .unwrap()
                        ))
                    },
                    |app| build_call!(app.app_noop()),
                )
                .await?;

            Ok::<_, nomic::error::Error>(())
        };

        let relay_to_eth = async {
            loop {
                if let Err(e) = try_relay_msg().await {
                    log::error!("Ethereum relayer error: {:?}", e);
                };

                tokio::time::sleep(tokio::time::Duration::from_secs(10)).await;
            }

            #[allow(unreachable_code)]
            Ok::<_, nomic::error::Error>(())
        };

        let relay_to_nomic = async {
            loop {
                if let Err(e) = try_relay_return().await {
                    log::error!("Nomic relayer error: {:?}", e);
                };

                tokio::time::sleep(tokio::time::Duration::from_secs(10)).await;
            }

            #[allow(unreachable_code)]
            Ok::<_, nomic::error::Error>(())
        };

        futures::try_join!(relay_to_eth, relay_to_nomic)?;

        Ok(())
    }
}

/// The entry point to the Nomic command line interface.
pub fn main() {
    if std::env::var("NOMIC_LOG_SIMPLE").is_ok() {
        pretty_env_logger::formatted_builder()
    } else {
        pretty_env_logger::formatted_timed_builder()
    }
    .filter_level(log::LevelFilter::Info)
    .parse_env("NOMIC_LOG")
    .init();

    let backtrace_enabled = std::env::var("RUST_BACKTRACE").is_ok();

    let panic_handler = if backtrace_enabled {
        Some(std::panic::take_hook())
    } else {
        None
    };
    std::panic::set_hook(Box::new(move |info| {
        log::error!("{}", info);
        if let Some(f) = panic_handler.as_ref() {
            f(info)
        }
        std::process::exit(1);
    }));

    let opts = Opts::parse();
    if let Err(err) = opts.cmd.run(&opts.config) {
        log::error!("{}", err);
        std::process::exit(1);
    };
}<|MERGE_RESOLUTION|>--- conflicted
+++ resolved
@@ -1817,12 +1817,7 @@
         }));
         log::info!("Starting gRPC server on {}:{}", self.host, self.port);
         orga::ibc::start_grpc(
-<<<<<<< HEAD
-            // TODO: support configuring RPC address
-            || nomic::app_client("http://localhost:26657").sub(|app| Ok(app.ibc.ctx)),
-=======
             || self.config.client().sub(|app| app.ibc.ctx),
->>>>>>> 379ce590
             &GrpcOpts {
                 host: self.host.to_string(),
                 port: self.port,
