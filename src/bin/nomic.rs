--- conflicted
+++ resolved
@@ -8,7 +8,7 @@
 use clap::Parser;
 use futures::executor::block_on;
 use nomic::app::DepositCommitment;
-#[cfg(not(feature = "compat"))]
+#[cfg(feature = "compat")]
 use nomic::app::InnerApp;
 use nomic::app::Nom;
 use nomic::app_client_testnet as app_client;
@@ -109,46 +109,10 @@
 impl Command {
     fn run(&self) -> Result<()> {
         use Command::*;
-<<<<<<< HEAD
-        match self {
-            Start(cmd) => cmd.run().await,
-            Send(cmd) => cmd.run().await,
-            SendNbtc(cmd) => cmd.run().await,
-            Balance(cmd) => cmd.run().await,
-            Delegate(cmd) => cmd.run().await,
-            Declare(cmd) => cmd.run().await,
-            Delegations(cmd) => cmd.run().await,
-            Validators(cmd) => cmd.run().await,
-            Unbond(cmd) => cmd.run().await,
-            Redelegate(cmd) => cmd.run().await,
-            Unjail(cmd) => cmd.run().await,
-            Edit(cmd) => cmd.run().await,
-            Claim(cmd) => cmd.run().await,
-            ClaimAirdrop(cmd) => cmd.run().await,
-            Airdrop(cmd) => cmd.run().await,
-            Relayer(cmd) => cmd.run().await,
-            Signer(cmd) => cmd.run().await,
-            SetSignatoryKey(cmd) => cmd.run().await,
-            Deposit(cmd) => cmd.run().await,
-            Devnet(cmd) => cmd.run().await,
-            #[cfg(feature = "testnet")]
-            InterchainDeposit(cmd) => cmd.run().await,
-            Withdraw(cmd) => cmd.run().await,
-            #[cfg(feature = "testnet")]
-            IbcDepositNbtc(cmd) => cmd.run().await,
-            #[cfg(feature = "testnet")]
-            IbcWithdrawNbtc(cmd) => cmd.run().await,
-            #[cfg(feature = "testnet")]
-            Grpc(cmd) => cmd.run().await,
-            #[cfg(feature = "testnet")]
-            IbcTransfer(cmd) => cmd.run().await,
-            Export(cmd) => cmd.run().await,
-=======
         let rt = tokio::runtime::Runtime::new().unwrap();
 
         if let Start(cmd) = self {
             return Ok(cmd.run()?);
->>>>>>> e3965b59
         }
 
         rt.block_on(async move {
@@ -160,6 +124,7 @@
                 Delegate(cmd) => cmd.run().await,
                 Declare(cmd) => cmd.run().await,
                 Delegations(cmd) => cmd.run().await,
+                Devnet(cmd) => cmd.run().await,
                 Validators(cmd) => cmd.run().await,
                 Unbond(cmd) => cmd.run().await,
                 Redelegate(cmd) => cmd.run().await,
@@ -256,32 +221,18 @@
                 .tendermint_flags
                 .extend(cmd.config.tendermint_flags.into_iter());
 
-<<<<<<< HEAD
-            let home = cmd.home.map_or_else(
-                || {
-                    match std::env::var("NOMIC_HOME_DIR") {
-                        Ok(home) => PathBuf::from(home),
-                        Err(_) => Node::home(
-                            &cmd.config.chain_id.clone()
-                                .expect("Expected a chain-id or home directory to be set"),
-                        )
-                    }
-                },
-                |home| PathBuf::from_str(&home).unwrap(),
-            );
-=======
             cmd.config = config;
         }
->>>>>>> e3965b59
 
         let home = cmd.home.map_or_else(
-            || {
-                Node::home(
-                    cmd.config
+            || match std::env::var("NOMIC_HOME_DIR") {
+                Ok(home) => PathBuf::from(home),
+                Err(_) => Node::home(
+                    &cmd.config
                         .chain_id
-                        .as_ref()
+                        .clone()
                         .expect("Expected a chain-id or home directory to be set"),
-                )
+                ),
             },
             |home| PathBuf::from_str(&home).unwrap(),
         );
@@ -408,20 +359,11 @@
 
         println!("{}\nVersion {}\n\n", BANNER, env!("CARGO_PKG_VERSION"));
 
-<<<<<<< HEAD
-            let has_node = home.exists();
-            let config_path = home.join("tendermint/config/config.toml");
-            let maybe_chain_id = cmd.config.chain_id.clone();
-            let chain_id = maybe_chain_id.as_deref();
-            if !has_node {
-                log::info!("Initializing node at {}...", home.display());
-=======
         let has_node = home.exists();
         let config_path = home.join("tendermint/config/config.toml");
         let chain_id = cmd.config.chain_id.as_deref();
         if !has_node {
             log::info!("Initializing node at {}...", home.display());
->>>>>>> e3965b59
 
             let node = Node::<nomic::app::App>::new(&home, chain_id, Default::default());
 
@@ -1413,7 +1355,6 @@
     }
 }
 
-<<<<<<< HEAD
 #[derive(Parser, Debug)]
 pub struct DevnetCmd {}
 
@@ -1490,11 +1431,7 @@
     }
 }
 
-#[tokio::main]
-async fn main() {
-=======
 pub fn main() {
->>>>>>> e3965b59
     pretty_env_logger::formatted_timed_builder()
         .filter_level(log::LevelFilter::Info)
         .parse_env("NOMIC_LOG")
