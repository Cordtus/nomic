//! State and logic for airdrop accounts which can be claimed by users.

use orga::coins::Address;
#[cfg(feature = "full")]
use orga::coins::{Amount, Decimal};
use orga::collections::{ChildMut, Map};
use orga::context::GetContext;
use orga::migrate::MigrateFrom;
use orga::orga;
use orga::plugins::{Paid, Signer};
use orga::{Error, Result};
#[cfg(feature = "full")]
use split_iter::Splittable;

use super::app::Nom;

/// The maximum units of stake counted when calculating airdrop II.
#[cfg(feature = "full")]
const MAX_STAKED: u64 = 1_000_000_000;
/// The total amount of token units claimable by users in airdrop II.
#[cfg(feature = "full")]
const AIRDROP_II_TOTAL: u64 = 3_500_000_000_000;

/// Airdrop account state.
#[orga(version = 1)]
pub struct Airdrop {
    accounts: Map<Address, Account>,
}

impl MigrateFrom<AirdropV0> for AirdropV1 {
    fn migrate_from(_value: AirdropV0) -> Result<Self> {
        unreachable!()
    }
}

type Recipients = Vec<(Address, Vec<(u64, u64)>, u64)>;

#[orga]
impl Airdrop {
    /// Gets the account at the given address.
    #[query]
    pub fn get(&self, address: Address) -> Result<Option<Account>> {
        Ok(self.accounts.get(address)?.map(|a| a.clone()))
    }

    /// Gets a mutable reference to the account at the given address.
    pub fn get_mut(&mut self, address: Address) -> Result<Option<ChildMut<Address, Account>>> {
        self.accounts.get_mut(address)
    }

    /// Gets a mutable reference to the account for the signer of the
    /// transaction.
    pub fn signer_acct_mut(&mut self) -> Result<ChildMut<Address, Account>> {
        let signer = self
            .context::<Signer>()
            .ok_or_else(|| Error::Signer("No Signer context available".into()))?
            .signer
            .ok_or_else(|| Error::Coins("Unauthorized account action".into()))?;

        self.accounts
            .get_mut(signer)?
            .ok_or_else(|| Error::App("No airdrop account for signer".into()))
    }

    /// Pays into the Paid context as funding.
    fn pay_as_funding(&mut self, amount: u64) -> Result<()> {
        let paid = self
            .context::<Paid>()
            .ok_or_else(|| Error::Coins("No Paid context found".into()))?;

        paid.give::<Nom, _>(amount)
    }

    /// Claims the signer's airdrop I balance to the funding context.
    #[call]
    pub fn claim_airdrop1(&mut self) -> Result<()> {
        let mut acct = self.signer_acct_mut()?;
        let amount = acct.airdrop1.claim()?;
        self.pay_as_funding(amount)?;
        Ok(())
    }

    /// Claims the signer's airdrop II balance to the funding context.
    #[call]
    pub fn claim_airdrop2(&mut self) -> Result<()> {
        let mut acct = self.signer_acct_mut()?;
        let amount = acct.airdrop2.claim()?;
        self.pay_as_funding(amount)?;
        Ok(())
    }

    /// Joins the signer's account to a destination account (e.g. when the user
    /// received the airdrop to multiple addresses but would like to consolidate
    /// into one account).
    pub fn join_accounts(&mut self, dest_addr: Address) -> Result<()> {
        let mut acct = self.signer_acct_mut()?;

        if acct.joined {
            return Err(Error::App("Account already joined".to_string()));
        }
        if acct.is_empty() {
            return Err(Error::App("Account has no airdrop balance".to_string()));
        }

        let src = acct.clone();
        *acct = Account::default();

        let mut dest = self.accounts.entry(dest_addr)?.or_default()?;

        let add_part = |dest: &mut Part, src: Part| {
            if dest.claimable > 0 || dest.claimed > 0 {
                dest.claimable += src.locked;
            } else {
                dest.locked += src.locked;
            }
            dest.claimable += src.claimable;
            dest.claimed += src.claimed;
        };

        add_part(&mut dest.airdrop1, src.airdrop1);
        add_part(&mut dest.airdrop2, src.airdrop2);

        dest.joined = true;

        Ok(())
    }

    /// Initializes unclaimed airdrop accounts from a CSV file.
    #[cfg(feature = "full")]
    pub fn init_from_airdrop2_csv(&mut self, data: &[u8]) -> Result<()> {
        log::info!("Initializing balances from airdrop 2 snapshot...");

        let recipients = Self::get_recipients_from_csv(data);
        let len = recipients[0].1.len();
        let mut totals = vec![0u64; len];

        for (_, networks, _) in recipients.iter() {
            for (i, (staked, count)) in networks.iter().enumerate() {
                let score = Self::score(*staked, *count);
                totals[i] += score;
            }
        }

        let precision = 1_000_000u128;
        let unom_per_network = AIRDROP_II_TOTAL / (len as u64);
        let unom_per_score: Vec<_> = totals
            .iter()
            .map(|n| unom_per_network as u128 * precision / *n as u128)
            .collect();

        let mut airdrop_total = 0;
        let mut accounts = 0;

        #[cfg(not(feature = "testnet"))]
        let mut testnet_locked = 0;
        #[cfg(not(feature = "testnet"))]
        let mut testnet_claimable = 0;

        #[allow(unused_variables)]
        for (address, networks, testnet_completions) in recipients.iter() {
            let unom: u64 = networks
                .iter()
                .zip(unom_per_score.iter())
                .map(|((staked, count), unom_per_score)| {
                    let score = Self::score(*staked, *count) as u128;
                    (score * unom_per_score / precision) as u64
                })
                .sum();

            let res = self.airdrop_to(*address, unom, *testnet_completions)?;
            airdrop_total += unom;
            accounts += 1;

            #[cfg(not(feature = "testnet"))]
            {
                testnet_locked += res.0;
                testnet_claimable += res.1;
            }
        }

        log::info!(
            "Total amount minted for airdrop 2: {} uNOM across {} accounts",
            airdrop_total,
            accounts,
        );

        #[cfg(not(feature = "testnet"))]
        log::info!(
            "Testnet participation allocation: {} uNOM locked, {} uNOM claimable",
            testnet_locked,
            testnet_claimable,
        );

        Ok(())
    }

    /// Initializes and pays into a new airdrop account.
    #[allow(unused_variables)]
    #[cfg(feature = "full")]
    fn airdrop_to(
        &mut self,
        addr: Address,
        unom: u64,
        testnet_completions: u64,
    ) -> Result<(u64, u64)> {
        let mut acct = self.accounts.entry(addr)?.or_insert_default()?;

        acct.airdrop2.claimable = unom;

        Ok((0, 0))
    }

    /// Returns the score for a given staked amount and delegation count. The
    /// score is further used in the calculation of the amount of tokens to
    /// receive.
    #[cfg(feature = "full")]
    fn score(staked: u64, _count: u64) -> u64 {
        staked.min(MAX_STAKED)
    }

    /// Parses the CSV data into a list of recipients.
    #[cfg(feature = "full")]
    fn get_recipients_from_csv(data: &[u8]) -> Recipients {
        let mut reader = csv::Reader::from_reader(data);

        reader
            .records()
            .filter_map(|row| {
                let row = row.unwrap();

                if row[0].len() != 44 {
                    return None;
                }
                let addr: Address = row[0].parse().unwrap();
                let (claims, values) = row
                    .into_iter()
                    .skip(1)
                    .split(|item| item.parse::<u64>().is_ok());
                let values: Vec<_> = values.map(|s| -> u64 { s.parse().unwrap() }).collect();
                let claims = claims
                    .map(|s| -> bool { s.parse().unwrap() })
                    .filter(|b| *b)
                    .count() as u64;
                let pairs = values.chunks_exact(2).map(|arr| (arr[0], arr[1])).collect();

                Some((addr, pairs, claims))
            })
            .collect()
    }

    /// Initializes the airdrop I balances for a given address.
    #[cfg(feature = "full")]
    fn init_airdrop1_amount(
        &mut self,
        addr: Address,
        liquid: Amount,
        staked: Amount,
    ) -> Result<Amount> {
        let liquid_capped = Amount::min(liquid, 1_000_000_000.into());
        let staked_capped = Amount::min(staked, 1_000_000_000.into());

        let units = (liquid_capped + staked_capped * Amount::from(4))?;
        let units_per_nom = Decimal::from(20_299325) / Decimal::from(1_000_000);
        let nom_amount = (Decimal::from(units) / units_per_nom)?.amount()?;

        let mut acct = self.accounts.entry(addr)?.or_insert_default()?;
        acct.airdrop1.claimable = nom_amount.into();

        Ok(nom_amount)
    }

    /// Initializes the airdrop I balances for all the accounts in the given
    /// CSV.
    #[cfg(feature = "full")]
    pub fn init_from_airdrop1_csv(&mut self, data: &[u8]) -> Result<()> {
        let mut rdr = csv::Reader::from_reader(data);
        let snapshot = rdr.records();

        println!("Initializing balances from airdrop 1 snapshot...");

        let mut minted = Amount::from(0);
        let mut accounts = 0;

        for row in snapshot {
            let row = row.map_err(|e| Error::App(e.to_string()))?;

            let (_, address_b32, _) = bech32::decode(&row[0]).unwrap();
            let address_vec: Vec<u8> = bech32::FromBase32::from_base32(&address_b32).unwrap();
            let address_buf: [u8; 20] = address_vec.try_into().unwrap();

            let liquid: u64 = row[1].parse().unwrap();
            let staked: u64 = row[2].parse().unwrap();

            let minted_for_account =
                self.init_airdrop1_amount(address_buf.into(), liquid.into(), staked.into())?;
            minted = (minted + minted_for_account)?;
            accounts += 1;
        }

        println!(
            "Total amount minted for airdrop 1: {} uNOM across {} accounts",
            minted, accounts
        );

        Ok(())
    }
}

<<<<<<< HEAD
/// An airdrop account.
#[orga(version = 2)]
=======
#[orga(version = 1..=2)]
>>>>>>> 7b0e87f6
#[derive(Clone, Debug, PartialEq, Eq)]
pub struct Account {
    /// The part of the airdrop received in airdrop I.
    pub airdrop1: Part,
    /// The part of the airdrop received in airdrop II.
    pub airdrop2: Part,
    /// Whether or not the account has been joined into from another account.
    /// This is tracked to prevent a DoS vector where an attacker could spam
    /// transactions by repeatedly joining into different accounts without
    /// paying a fee.
    pub joined: bool,
}

impl Account {
    /// Returns `true` if the account is empty.
    pub fn is_empty(&self) -> bool {
        self == &Self::default()
    }
}

impl MigrateFrom<AccountV1> for AccountV2 {
    fn migrate_from(_value: AccountV1) -> Result<Self> {
        unreachable!()
    }
}

/// A part of an airdrop account, e.g. the balances from either airdrop I or
/// airdrop II.
#[orga]
#[derive(Clone, Debug, PartialEq, Eq)]
pub struct Part {
    /// A balance for the user which is locked and cannot be claimed. This will
    /// typically be unlocked after some external event occurs.
    pub locked: u64,
    /// A balance for the user which can be claimed by the user.
    pub claimable: u64,
    /// The amount of balance which has already been claimed. This is not a
    /// balance, since upon claiming the balance was moved elsewhere, e.g. the
    /// user's normal balance.
    pub claimed: u64,
}

impl Part {
    /// Unlocks the locked balance, making it claimable.
    pub fn unlock(&mut self) {
        self.claimable += self.locked;
        self.locked = 0;
    }

    /// Claims the claimable balance, marking the amount as claimed and
    /// returning the amount to be paid to the account's normal balance.
    pub fn claim(&mut self) -> Result<u64> {
        let amount = self.claimable;
        if amount == 0 {
            return Err(Error::Coins("No balance to claim".to_string()));
        }

        self.claimed += amount;
        self.claimable = 0;
        Ok(amount)
    }

    /// Returns `true` if the part has no locked or claimable balances and has
    /// not been claimed.
    pub fn is_empty(&self) -> bool {
        self == &Self::default()
    }

    /// Returns the total balance across all states.
    pub fn total(&self) -> u64 {
        self.locked + self.claimable + self.claimed
    }
}

#[cfg(feature = "full")]
#[cfg(test)]
mod test {
    use super::*;
    #[cfg(not(feature = "testnet"))]
    use orga::coins::Amount;
    use std::str::FromStr;

    fn assert_approx_eq(a: u64, b: u64) {
        assert!((a as i64 - b as i64).abs() <= 2, "{} !~= {}", a, b);
    }

    #[cfg(not(feature = "testnet"))]
    fn amount_airdropped(acct: &Account) -> u64 {
        acct.airdrop2.claimable
    }

    #[cfg(feature = "testnet")]
    #[test]
    fn airdrop_allocation_no_testnet() {
        let mut airdrop = Airdrop::default();
        let csv = "address,evmos_9000-1_staked,evmos_9000-1_count,kaiyo-1_staked,kaiyo-1_count,cosmoshub-4_staked,cosmoshub-4_count,juno-1_staked,juno-1_count,osmosis-1_staked,osmosis-1_count,btc_deposit_claimed,btc_withdraw_claimed,ibc_transfer_claimed
nomic100000aeu2lh0jrrnmn2npc88typ25u7t3aa64x,1,1,1,1,1,1,1,1,1,1,true,true,true".as_bytes();

        airdrop.init_from_airdrop2_csv(csv).unwrap();

        let account = airdrop
            .get_mut(Address::from_str("nomic100000aeu2lh0jrrnmn2npc88typ25u7t3aa64x").unwrap())
            .unwrap()
            .unwrap();
        let airdrop2_total = account.airdrop2.total();

        assert_approx_eq(airdrop2_total, AIRDROP_II_TOTAL);
    }

    #[cfg(not(feature = "testnet"))]
    #[test]
    fn airdrop_allocation() {
        let mut airdrop = Airdrop::default();
        let csv = "address,evmos_9000-1_staked,evmos_9000-1_count,kaiyo-1_staked,kaiyo-1_count,cosmoshub-4_staked,cosmoshub-4_count,juno-1_staked,juno-1_count,osmosis-1_staked,osmosis-1_count,btc_deposit_claimed,btc_withdraw_claimed,ibc_transfer_claimed
nomic100000aeu2lh0jrrnmn2npc88typ25u7t3aa64x,1,1,1,1,1,1,1,1,1,1,true,true,true".as_bytes();

        airdrop.init_from_airdrop2_csv(csv).unwrap();

        let account = airdrop
            .get_mut(Address::from_str("nomic100000aeu2lh0jrrnmn2npc88typ25u7t3aa64x").unwrap())
            .unwrap()
            .unwrap();
        let airdrop2_total = amount_airdropped(&*account);

        assert_approx_eq(airdrop2_total, AIRDROP_II_TOTAL);
    }

    #[cfg(not(feature = "testnet"))]
    #[test]
    fn airdrop_allocation_multiple() {
        let mut airdrop = Airdrop::default();
        let csv = "address,evmos_9000-1_staked,evmos_9000-1_count,kaiyo-1_staked,kaiyo-1_count,cosmoshub-4_staked,cosmoshub-4_count,juno-1_staked,juno-1_count,osmosis-1_staked,osmosis-1_count,btc_deposit_claimed,btc_withdraw_claimed,ibc_transfer_claimed
nomic100000aeu2lh0jrrnmn2npc88typ25u7t3aa64x,1,1,1,1,1,1,1,1,1,1,true,true,true
nomic10005vr6w230rer02rgwsvmhh0vdpk9hvxkv8zs,1,1,1,1,1,1,1,1,1,1,true,true,true".as_bytes();

        airdrop.init_from_airdrop2_csv(csv).unwrap();

        let account = airdrop
            .get_mut(Address::from_str("nomic100000aeu2lh0jrrnmn2npc88typ25u7t3aa64x").unwrap())
            .unwrap()
            .unwrap();
        let airdrop2_total = amount_airdropped(&*account);
        let expected: u64 = (Amount::from(AIRDROP_II_TOTAL) / Amount::from(2))
            .result()
            .unwrap()
            .amount()
            .unwrap()
            .into();

        assert_approx_eq(airdrop2_total, expected);

        let account = airdrop
            .get_mut(Address::from_str("nomic10005vr6w230rer02rgwsvmhh0vdpk9hvxkv8zs").unwrap())
            .unwrap()
            .unwrap();
        let airdrop2_total = amount_airdropped(&*account);

        assert_approx_eq(airdrop2_total, expected);
    }
}<|MERGE_RESOLUTION|>--- conflicted
+++ resolved
@@ -306,12 +306,8 @@
     }
 }
 
-<<<<<<< HEAD
 /// An airdrop account.
-#[orga(version = 2)]
-=======
 #[orga(version = 1..=2)]
->>>>>>> 7b0e87f6
 #[derive(Clone, Debug, PartialEq, Eq)]
 pub struct Account {
     /// The part of the airdrop received in airdrop I.
