--- conflicted
+++ resolved
@@ -275,33 +275,6 @@
     }
 }
 
-<<<<<<< HEAD
-=======
-impl Terminated for Network {}
-
-impl State for Network {
-    #[inline]
-    fn attach(&mut self, _: Store) -> OrgaResult<()> {
-        Ok(())
-    }
-
-    #[inline]
-    fn flush<W: std::io::Write>(self, out: &mut W) -> OrgaResult<()> {
-        Ok(self.encode_into(out)?)
-    }
-
-    fn load(_store: Store, bytes: &mut &[u8]) -> OrgaResult<Self> {
-        Ok(Self::decode(bytes)?)
-    }
-}
-
-impl Describe for Network {
-    fn describe() -> orga::describe::Descriptor {
-        orga::describe::Builder::new::<Network>().build()
-    }
-}
-
->>>>>>> 86483854
 #[orga(skip(Default))]
 pub struct HeaderQueue {
     pub(super) deque: Deque<WorkHeader>,
@@ -699,6 +672,8 @@
     use bitcoin::hashes::sha256d::Hash;
     use bitcoin::BlockHash;
     use chrono::{TimeZone, Utc};
+    use orga::context::Context;
+    use orga::plugins::Paid;
     use serial_test::serial;
 
     #[test]
@@ -930,19 +905,8 @@
 
         let adapter = Adapter::new(header);
         let header_list = [WrappedHeader::new(adapter, 43)];
-<<<<<<< HEAD
         let mut q = HeaderQueue::default();
         q.configure(test_config.clone()).unwrap();
-=======
-        let store = Store::with_map_store();
-        let mut q = HeaderQueue::with_conf(store, test_config.clone()).unwrap();
-        q.add_into_iter(header_list).unwrap();
-
-        let adapter = Adapter::new(header);
-        let header_list = vec![WrappedHeader::new(adapter, 43)];
-        let store = Store::with_map_store();
-        let mut q = HeaderQueue::with_conf(store, test_config).unwrap();
->>>>>>> 86483854
         q.add_into_iter(header_list).unwrap();
     }
 
@@ -989,13 +953,8 @@
 
         let adapter = Adapter::new(header);
         let header_list = [WrappedHeader::new(adapter, 43)];
-<<<<<<< HEAD
         let mut q = HeaderQueue::default();
         q.configure(test_config).unwrap();
-=======
-        let store = Store::with_map_store();
-        let mut q = HeaderQueue::with_conf(store, test_config).unwrap();
->>>>>>> 86483854
         q.add_into_iter(header_list).unwrap();
     }
 }