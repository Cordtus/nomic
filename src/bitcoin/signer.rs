--- conflicted
+++ resolved
@@ -1,25 +1,15 @@
-<<<<<<< HEAD
-use crate::app_client_testnet;
-=======
 use crate::app::{InnerApp, Nom};
->>>>>>> 6c9c34ce
 use crate::bitcoin::threshold_sig::Signature;
 use crate::error::Result;
 use bitcoin::secp256k1::{Message, Secp256k1};
 use bitcoin::util::bip32::{ChildNumber, ExtendedPrivKey, ExtendedPubKey};
 use log::info;
-<<<<<<< HEAD
-use orga::coins::Address;
-use orga::encoding::LengthVec;
-use orga::macros::build_call;
-=======
 use orga::client::wallet::SimpleWallet;
 use orga::client::AppClient;
 use orga::coins::Address;
 use orga::encoding::LengthVec;
 use orga::macros::build_call;
 use orga::tendermint::client::HttpClient;
->>>>>>> 6c9c34ce
 use rand::Rng;
 use std::fs;
 use std::path::Path;
@@ -103,17 +93,10 @@
     }
 
     async fn maybe_submit_xpub(&mut self, xpub: &ExtendedPubKey) -> Result<()> {
-<<<<<<< HEAD
-        let cons_key = app_client_testnet()
-            .query(|app| app.staking.consensus_key(self.op_addr))
-            .await?;
-        let onchain_xpub = app_client_testnet()
-=======
         let cons_key = (self.app_client)()
             .query(|app| app.staking.consensus_key(self.op_addr))
             .await?;
         let onchain_xpub = (self.app_client)()
->>>>>>> 6c9c34ce
             .query(|app| Ok(app.bitcoin.signatory_keys.get(cons_key)?))
             .await?;
 
@@ -128,11 +111,7 @@
     }
 
     async fn submit_xpub(&mut self, xpub: &ExtendedPubKey) -> Result<()> {
-<<<<<<< HEAD
-        app_client_testnet()
-=======
         (self.app_client)()
->>>>>>> 6c9c34ce
             .call(
                 move |app| build_call!(app.bitcoin.set_signatory_key(xpub.into())),
                 |app| build_call!(app.app_noop()),
@@ -145,22 +124,14 @@
     async fn try_sign(&mut self, xpub: &ExtendedPubKey) -> Result<()> {
         let secp = Secp256k1::signing_only();
 
-<<<<<<< HEAD
-        if app_client_testnet()
-=======
         if (self.app_client)()
->>>>>>> 6c9c34ce
             .query(|app| Ok(app.bitcoin.checkpoints.signing()?.is_none()))
             .await?
         {
             return Ok(());
         }
 
-<<<<<<< HEAD
-        let to_sign = app_client_testnet()
-=======
         let to_sign = (self.app_client)()
->>>>>>> 6c9c34ce
             .query(|app| Ok(app.bitcoin.checkpoints.to_sign(xpub.into())?))
             .await?;
         if to_sign.is_empty() {
@@ -187,11 +158,7 @@
             .collect::<Result<Vec<_>>>()?
             .try_into()?;
 
-<<<<<<< HEAD
-        app_client_testnet()
-=======
         (self.app_client)()
->>>>>>> 6c9c34ce
             .call(
                 move |app| build_call!(app.bitcoin.checkpoints.sign(xpub.into(), sigs.clone())),
                 |app| build_call!(app.app_noop()),
@@ -204,11 +171,7 @@
     }
 
     async fn check_change_rates(&self) -> Result<()> {
-<<<<<<< HEAD
-        let checkpoint_index = app_client_testnet()
-=======
         let checkpoint_index = (self.app_client)()
->>>>>>> 6c9c34ce
             .query(|app| Ok(app.bitcoin.checkpoints.index()))
             .await?;
         if checkpoint_index < 100 {
@@ -219,11 +182,7 @@
             .duration_since(SystemTime::UNIX_EPOCH)
             .unwrap()
             .as_secs();
-<<<<<<< HEAD
-        let rates = app_client_testnet()
-=======
         let rates = (self.app_client)()
->>>>>>> 6c9c34ce
             .query(|app| Ok(app.bitcoin.change_rates(60 * 60 * 24, now)?))
             .await?;
 
