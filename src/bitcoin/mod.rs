--- conflicted
+++ resolved
@@ -6,11 +6,7 @@
 use bitcoin::util::bip32::ExtendedPubKey;
 use bitcoin::Script;
 use bitcoin::{util::merkleblock::PartialMerkleTree, Transaction, Txid};
-<<<<<<< HEAD
-use checkpoint::{Checkpoint, CheckpointQueue, CheckpointStatus, Input};
-=======
-use checkpoint::{CheckpointQueue, Input, FEE_RATE};
->>>>>>> 368fec62
+use checkpoint::{Checkpoint, CheckpointQueue, CheckpointStatus, Input, FEE_RATE};
 use header_queue::HeaderQueue;
 #[cfg(feature = "full")]
 use orga::abci::{BeginBlock, InitChain};
@@ -275,7 +271,12 @@
         let fee = (9 + script_pubkey.len() as u64) * FEE_RATE;
         let value: u64 = amount.into();
         let value = match value.checked_sub(fee) {
-            None => return Err(OrgaError::App("Withdrawal is too small to pay its miner fee".to_string()).into()),
+            None => {
+                return Err(OrgaError::App(
+                    "Withdrawal is too small to pay its miner fee".to_string(),
+                )
+                .into())
+            }
             Some(value) => value,
         };
 
