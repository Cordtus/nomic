#[cfg(feature = "full")]
use super::ConsensusKey;
use super::{
    adapter::Adapter,
    signatory::SignatorySet,
    threshold_sig::{Signature, ThresholdSig},
    Xpub,
};
use crate::bitcoin::{signatory::derive_pubkey, Nbtc};
use crate::error::{Error, Result};
use bitcoin::hashes::Hash;
use bitcoin::{
    blockdata::transaction::EcdsaSighashType, hashes::hex::ToHex, PackedLockTime, Sequence,
    Transaction, TxIn, TxOut,
};
use derive_more::{Deref, DerefMut};
<<<<<<< HEAD

use log::info;
#[cfg(feature = "full")]
use orga::collections::Map;
#[cfg(feature = "full")]
use orga::context::GetContext;
use orga::encoding::Terminated;
#[cfg(feature = "full")]
use orga::plugins::Time;
use orga::prelude::Accounts;
use orga::store::Store;
use orga::{
    call::Call,
    client::Client,
    collections::{map::ReadOnly, ChildMut, Deque, Ref},
=======
use orga::{
    call::Call,
    collections::{map::ReadOnly, ChildMut, Deque, Map, Ref},
    context::GetContext,
>>>>>>> 86483854
    encoding::{Decode, Encode, LengthVec},
    migrate::MigrateFrom,
    orga,
    prelude::Context,
    query::Query,
    state::State,
    Error as OrgaError, Result as OrgaResult,
};
<<<<<<< HEAD
use serde::{Deserialize, Serialize};
use std::{convert::TryFrom, str::FromStr};
=======
use orga::{describe::Describe, store::Store};
use serde::Serialize;
use std::convert::TryFrom;

pub const MIN_CHECKPOINT_INTERVAL: u64 = 60 * 5;
pub const MAX_CHECKPOINT_INTERVAL: u64 = 60 * 60 * 8;
pub const MAX_INPUTS: u64 = 40;
pub const MAX_OUTPUTS: u64 = 200;
pub const FEE_RATE: u64 = 1;
pub const MAX_AGE: u64 = 60 * 60 * 24 * 7 * 3;
>>>>>>> 86483854

#[derive(Debug, Encode, Decode, Default, Serialize, Deserialize)]
pub enum CheckpointStatus {
    #[default]
    Building,
    Signing,
    Complete,
}

impl MigrateFrom for CheckpointStatus {
    fn migrate_from(other: Self) -> orga::Result<Self> {
        Ok(other)
    }
}

// TODO: make it easy to derive State for simple types like this
impl State for CheckpointStatus {
    #[inline]
    fn attach(&mut self, _: Store) -> OrgaResult<()> {
        Ok(())
    }

    #[inline]
    fn flush<W: std::io::Write>(self, out: &mut W) -> OrgaResult<()> {
        Ok(self.encode_into(out)?)
    }

    fn load(_store: Store, bytes: &mut &[u8]) -> OrgaResult<Self> {
        Ok(Self::decode(bytes)?)
    }
}

impl Query for CheckpointStatus {
    type Query = ();

    fn query(&self, _: ()) -> OrgaResult<()> {
        Ok(())
    }
}

impl Call for CheckpointStatus {
    type Call = ();

    fn call(&mut self, _: ()) -> OrgaResult<()> {
        Ok(())
    }
}

impl Describe for CheckpointStatus {
    fn describe() -> orga::describe::Descriptor {
        orga::describe::Builder::new::<Self>().build()
    }
}

#[orga(skip(Client), version = 1)]
#[derive(Debug)]
pub struct Input {
    pub prevout: Adapter<bitcoin::OutPoint>,
    pub script_pubkey: Adapter<bitcoin::Script>,
    pub redeem_script: Adapter<bitcoin::Script>,
    pub sigset_index: u32,
    #[cfg(not(feature = "testnet"))]
    #[orga(version(V0))]
    pub dest: orga::coins::Address,
    #[cfg(feature = "testnet")]
    #[orga(version(V0))]
    pub dest: LengthVec<u16, u8>,
    #[orga(version(V1))]
    pub dest: LengthVec<u16, u8>,
    pub amount: u64,
    pub est_witness_vsize: u64,
    pub signatures: ThresholdSig,
}

impl Input {
    pub fn to_txin(&self) -> Result<TxIn> {
        let mut witness = self.signatures.to_witness()?;
        if self.signatures.done() {
            witness.push(self.redeem_script.to_bytes());
        }

        Ok(bitcoin::TxIn {
            previous_output: *self.prevout,
            script_sig: bitcoin::Script::new(),
            sequence: Sequence(u32::MAX),
            witness: bitcoin::Witness::from_vec(witness),
        })
    }

    pub fn new(
        prevout: bitcoin::OutPoint,
        sigset: &SignatorySet,
        dest: &[u8],
        amount: u64,
    ) -> Result<Self> {
        let script_pubkey = sigset.output_script(dest)?;
        let redeem_script = sigset.redeem_script(dest)?;

        Ok(Input {
            prevout: Adapter::new(prevout),
            script_pubkey: Adapter::new(script_pubkey),
            redeem_script: Adapter::new(redeem_script),
            sigset_index: sigset.index(),
            dest: dest.encode()?.try_into()?,
            amount,
            est_witness_vsize: sigset.est_witness_vsize(),
            signatures: ThresholdSig::from_sigset(sigset)?,
        })
    }

    pub fn est_vsize(&self) -> u64 {
        self.est_witness_vsize + 40
    }
}

impl MigrateFrom<InputV0> for InputV1 {
    fn migrate_from(other: InputV0) -> OrgaResult<Self> {
        Ok(Self {
            prevout: other.prevout,
            script_pubkey: other.script_pubkey,
            redeem_script: other.redeem_script,
            sigset_index: other.sigset_index,
            #[cfg(not(feature = "testnet"))]
            dest: other.dest.encode()?.try_into()?,
            #[cfg(feature = "testnet")]
            dest: other.dest,
            amount: other.amount,
            est_witness_vsize: other.est_witness_vsize,
            signatures: other.signatures,
        })
    }
}

pub type Output = Adapter<bitcoin::TxOut>;

#[orga]
#[derive(Debug)]
pub struct BitcoinTx {
    pub lock_time: u32,
    pub signed_inputs: u16,
    pub input: Deque<Input>,
    pub output: Deque<Output>,
}

impl BitcoinTx {
    pub fn to_bitcoin_tx(&self) -> Result<Transaction> {
        Ok(bitcoin::Transaction {
            version: 1,
            lock_time: PackedLockTime(self.lock_time),
            input: self
                .input
                .iter()?
                .map(|input| input?.to_txin())
                .collect::<Result<Vec<TxIn>>>()?,
            output: self
                .output
                .iter()?
                .map(|output| Ok((**output?).clone()))
                .collect::<Result<Vec<TxOut>>>()?,
        })
    }

    fn with_lock_time(lock_time: u32) -> Self {
        BitcoinTx {
            lock_time,
            ..Default::default()
        }
    }

    pub fn done(&self) -> bool {
        self.signed_inputs as u64 == self.input.len()
    }

    pub fn vsize(&self) -> Result<u64> {
        Ok(self.to_bitcoin_tx()?.vsize().try_into()?)
    }

    pub fn txid(&self) -> Result<bitcoin::Txid> {
        let bitcoin_tx = self.to_bitcoin_tx()?;
        Ok(bitcoin_tx.txid())
    }

    pub fn value(&self) -> Result<u64> {
        self.output
            .iter()?
            .fold(Ok(0), |sum: Result<u64>, out| Ok(sum? + out?.value))
    }

    pub fn populate_input_sig_message(&mut self, input_index: usize) -> Result<()> {
        let bitcoin_tx = self.to_bitcoin_tx()?;
        let mut sc = bitcoin::util::sighash::SighashCache::new(&bitcoin_tx);
        let mut input = self
            .input
            .get_mut(input_index as u64)?
            .ok_or(Error::InputIndexOutOfBounds(input_index))?;

        let sighash = sc.segwit_signature_hash(
            input_index,
            &input.redeem_script,
            input.amount,
            EcdsaSighashType::All,
        )?;

        input.signatures.set_message(sighash.into_inner());

        Ok(())
    }

    pub fn deduct_fee(&mut self, fee: u64) -> Result<()> {
        if fee == 0 {
            return Ok(());
        }

        if self.output.is_empty() {
            //TODO: Bitcoin error module
            return Err(Error::BitcoinFee(fee));
        }

        let threshold = loop {
            let threshold = fee / self.output.len();
            let mut min_output = u64::MAX;
            self.output.retain_unordered(|output| {
                if output.value < min_output {
                    min_output = output.value;
                }
                Ok(output.value >= threshold)
            })?;
            if self.output.is_empty() {
                break fee;
            }
            let threshold = fee / self.output.len();
            if min_output >= threshold {
                break threshold;
            }
        };

        for i in 0..self.output.len() {
            let mut output = self.output.get_mut(i)?.unwrap();
            output.value -= threshold;
        }

        Ok(())
    }
}

#[derive(Debug)]
pub enum BatchType {
    Disbursal,
    IntermediateTx,
    Checkpoint,
}

#[orga(skip(Default))]
#[derive(Debug)]
pub struct Checkpoint {
    pub status: CheckpointStatus,
    pub batches: Deque<Deque<BitcoinTx>>,
    signed_batches: u16,
    pub sigset: SignatorySet,
}

#[orga]
impl Checkpoint {
    pub fn new(sigset: SignatorySet) -> Result<Self> {
        let mut checkpoint = Checkpoint {
            status: CheckpointStatus::default(),
            batches: Deque::default(),
            signed_batches: 0,
            sigset,
        };

        let disbursal_batch = Deque::default();
        checkpoint.batches.push_front(disbursal_batch)?;

        let intermediate_tx = BitcoinTx::default();
        let mut intermediate_tx_batch = Deque::default();
        intermediate_tx_batch.push_back(intermediate_tx)?;
        checkpoint.batches.push_back(intermediate_tx_batch)?;

        let checkpoint_tx = BitcoinTx::default();
        let mut checkpoint_batch = Deque::default();
        checkpoint_batch.push_back(checkpoint_tx)?;
        checkpoint.batches.push_back(checkpoint_batch)?;

        Ok(checkpoint)
    }

    pub fn checkpoint_tx(&self) -> Result<bitcoin::Transaction> {
        self.batches
            .get(BatchType::Checkpoint as u64)?
            .unwrap()
            .back()?
            .unwrap()
            .to_bitcoin_tx()
    }

    pub fn reserve_output(&self) -> Result<Option<TxOut>> {
        let checkpoint_tx = self.checkpoint_tx()?;
        if let Some(output) = checkpoint_tx.output.get(0) {
            Ok(Some(output.clone()))
        } else {
            Ok(None)
        }
    }

    //TODO: thread local secpk256k1 context
    #[query]
    pub fn to_sign(&self, xpub: Xpub) -> Result<Vec<([u8; 32], u32)>> {
        let secp = bitcoin::secp256k1::Secp256k1::verification_only();

        let mut msgs = vec![];

        let batch = self.current_batch()?;
        if batch.is_none() {
            return Ok(msgs);
        }

        for tx in batch.unwrap().iter()? {
            for input in tx?.input.iter()? {
                let input = input?;

                let pubkey = derive_pubkey(&secp, xpub.clone(), input.sigset_index)?;
                if input.signatures.needs_sig(pubkey.into())? {
                    msgs.push((input.signatures.message(), input.sigset_index));
                }
            }
        }

        Ok(msgs)
    }

    pub fn current_batch(&self) -> Result<Option<Ref<Deque<BitcoinTx>>>> {
        if self.signed() {
            return Ok(None);
        }

        Ok(Some(self.batches.get(self.signed_batches as u64)?.unwrap()))
    }

    pub fn create_time(&self) -> u64 {
        self.sigset.create_time()
    }

    pub fn signed(&self) -> bool {
        self.signed_batches as u64 == self.batches.len()
    }
}

#[derive(Clone, Serialize)]
pub struct Config {
    pub min_checkpoint_interval: u64,
    pub max_checkpoint_interval: u64,
    pub max_inputs: u64,
    pub max_outputs: u64,
    pub fee_rate: u64,
    pub max_age: u64,
}

impl Config {
    fn regtest() -> Self {
        Self {
            min_checkpoint_interval: 1,
            max_checkpoint_interval: 60 * 60 * 8,
            max_inputs: 40,
            max_outputs: 200,
            fee_rate: 2,
            max_age: 60 * 60 * 24 * 7 * 3,
        }
    }

    fn bitcoin() -> Self {
        Self {
            min_checkpoint_interval: 60 * 5,
            max_checkpoint_interval: 60 * 60 * 8,
            max_inputs: 40,
            max_outputs: 200,
            fee_rate: 2,
            max_age: 60 * 60 * 24 * 7 * 3,
        }
    }
}

impl Terminated for Config {}

impl Default for Config {
    fn default() -> Self {
        match super::NETWORK {
            bitcoin::Network::Regtest => Config::regtest(),
            bitcoin::Network::Testnet | bitcoin::Network::Bitcoin => Config::bitcoin(),
            _ => unimplemented!(),
        }
    }
}

impl MigrateFrom for Config {
    fn migrate_from(other: Self) -> orga::Result<Self> {
        Ok(other)
    }
}

#[orga]
pub struct CheckpointQueue {
    pub(super) queue: Deque<Checkpoint>,
    pub(super) index: u32,
    #[state(skip)]
    config: Config,
}

#[derive(Deref)]
pub struct CompletedCheckpoint<'a>(Ref<'a, Checkpoint>);

#[derive(Deref, Debug)]
pub struct SigningCheckpoint<'a>(Ref<'a, Checkpoint>);

impl<'a> Query for SigningCheckpoint<'a> {
    type Query = ();

    fn query(&self, _: ()) -> OrgaResult<()> {
        Ok(())
    }
}

<<<<<<< HEAD
=======
// #[orga]
impl<'a> SigningCheckpoint<'a> {
    // #[query]
    pub fn to_sign(&self, xpub: Xpub) -> Result<Vec<([u8; 32], u32)>> {
        let secp = bitcoin::secp256k1::Secp256k1::verification_only();

        let mut msgs = vec![];

        for i in 0..self.inputs.len() {
            let input = self.inputs.get(i)?.unwrap();
            let pubkey = xpub
                .derive_pub(
                    &secp,
                    &[bitcoin::util::bip32::ChildNumber::from_normal_idx(
                        input.sigset_index,
                    )?],
                )?
                .public_key;
            if input.sigs.needs_sig(pubkey.into())? {
                msgs.push((input.sigs.message(), input.sigset_index));
            }
        }

        Ok(msgs)
    }
}

>>>>>>> 86483854
#[derive(Deref, DerefMut)]
pub struct SigningCheckpointMut<'a>(ChildMut<'a, u64, Checkpoint>);

impl<'a> SigningCheckpointMut<'a> {
    pub fn sign(&mut self, xpub: Xpub, sigs: LengthVec<u16, Signature>) -> Result<()> {
        let secp = bitcoin::secp256k1::Secp256k1::verification_only();

        let batch = self.current_batch_mut()?;
        if batch.is_none() {
            return Err(OrgaError::App("No batch to sign".to_string()).into());
        }

        let mut sig_index = 0;
        let mut batch = batch.unwrap();

        for i in 0..batch.len() {
            let mut tx = batch.get_mut(i)?.unwrap();
            if tx.done() {
                continue;
            }

            for j in 0..tx.input.len() {
                let mut input = tx.input.get_mut(j)?.unwrap();
                let pubkey = derive_pubkey(&secp, xpub.clone(), input.sigset_index)?;

                if !input.signatures.contains_key(pubkey.into())? {
                    continue;
                }

                if input.signatures.done() {
                    sig_index += 1;
                    continue;
                }

                if sig_index > sigs.len() {
                    return Err(OrgaError::App("Not enough signatures supplied".to_string()).into());
                }

                let sig = sigs[sig_index];
                sig_index += 1;

                input.signatures.sign(pubkey.into(), sig)?;

                if input.signatures.done() {
                    tx.signed_inputs += 1;
                }
            }
        }

        if sig_index != sigs.len() {
            return Err(OrgaError::App("Excess signatures supplied".to_string()).into());
        }

        self.signed_batches += 1;

        Ok(())
    }

    pub fn done(&self) -> bool {
        self.batches.len() == self.signed_batches as u64
    }

    pub fn advance(self) -> Result<()> {
        let mut checkpoint = self.0;

        checkpoint.status = CheckpointStatus::Complete;

        Ok(())
    }

    pub fn current_batch_mut(&mut self) -> Result<Option<ChildMut<u64, Deque<BitcoinTx>>>> {
        if self.done() {
            return Ok(None);
        }
        let signed_batches = self.signed_batches as u64;
        let batch = self.batches.get_mut(signed_batches)?.unwrap();

        Ok(Some(batch))
    }
}

#[derive(Deref)]
pub struct BuildingCheckpoint<'a>(Ref<'a, Checkpoint>);

#[derive(Deref, DerefMut)]
pub struct BuildingCheckpointMut<'a>(ChildMut<'a, u64, Checkpoint>);

type BuildingAdvanceRes = (
    bitcoin::OutPoint,
    u64,
    Vec<ReadOnly<Input>>,
    Vec<ReadOnly<Output>>,
);

impl<'a> BuildingCheckpointMut<'a> {
    fn link_intermediate_tx(&mut self, tx: &mut BitcoinTx) -> Result<()> {
        let sigset = self.sigset.clone();
        let output_script = sigset.output_script(&[0u8])?;
        let tx_value = tx.value()?;

        let mut intermediate_tx_batch = self
            .batches
            .get_mut(BatchType::IntermediateTx as u64)?
            .unwrap();
        let mut intermediate_tx = intermediate_tx_batch.get_mut(0)?.unwrap();
        let num_outputs = u32::try_from(intermediate_tx.output.len())?;

        let final_tx_input = Input::new(
            bitcoin::OutPoint::new(intermediate_tx.txid()?, num_outputs),
            &sigset,
            &[0u8],
            tx_value,
        )?;

        let intermediate_tx_output = bitcoin::TxOut {
            value: tx_value,
            script_pubkey: output_script,
        };

        intermediate_tx
            .output
            .push_back(intermediate_tx_output.into())?;

        tx.input.push_back(final_tx_input)?;

        Ok(())
    }

    fn deduct_emergency_disbursal_fees(&mut self, fee_rate: u64) -> Result<()> {
        let intermediate_tx_fee = {
            let mut intermediate_tx_batch = self
                .batches
                .get_mut(BatchType::IntermediateTx as u64)?
                .unwrap();
            let mut intermediate_tx = intermediate_tx_batch.get_mut(0)?.unwrap();
            let fee = intermediate_tx.vsize()? * fee_rate;
            intermediate_tx.deduct_fee(fee)?;
            fee
        };

        let intermediate_tx_batch = self.batches.get(BatchType::IntermediateTx as u64)?.unwrap();
        let intermediate_tx = intermediate_tx_batch.get(0)?.unwrap();
        let intermediate_tx_id = intermediate_tx.txid()?;
        let intermediate_tx_len = intermediate_tx.output.len();
        let mut intermediate_tx_outputs: Vec<(usize, u64)> = intermediate_tx
            .output
            .iter()?
            .enumerate()
            .map(|(i, output)| Ok((i, output?.value)))
            .collect::<Result<_>>()?;

        let mut disbursal_batch = self.batches.get_mut(BatchType::Disbursal as u64)?.unwrap();
        disbursal_batch.retain_unordered(|mut tx| {
            let mut input = tx.input.get_mut(0)?.unwrap();
            input.amount -= intermediate_tx_fee / intermediate_tx_len;
            for (i, output) in intermediate_tx_outputs.iter() {
                if output == &(input.amount) {
                    input.prevout = Adapter::new(bitcoin::OutPoint {
                        txid: intermediate_tx_id,
                        vout: *i as u32,
                    });
                    intermediate_tx_outputs.remove(*i);
                    let tx_size = tx.vsize().map_err(|err| OrgaError::App(err.to_string()))?;
                    let fee = intermediate_tx_fee / intermediate_tx_len + tx_size * fee_rate;
                    tx.deduct_fee(fee)
                        .map_err(|err| OrgaError::App(err.to_string()))?;
                    return Ok(true);
                }
            }
            Ok(false)
        })?;

        Ok(())
    }

    //TODO: Generalize emergency disbursal to dynamic tree structure for intermediate tx overflow
    fn generate_emergency_disbursal_txs(
        &mut self,
        nbtc_accounts: &Accounts<Nbtc>,
        recovery_scripts: &Map<orga::prelude::Address, Adapter<bitcoin::Script>>,
        reserve_outpoint: bitcoin::OutPoint,
        fee_rate: u64,
        reserve_value: u64,
    ) -> Result<()> {
        {
            let bitcoin_config = super::Bitcoin::config();
            let time = Context::resolve::<Time>()
                .ok_or_else(|| OrgaError::Coins("No Time context found".into()))?;

            let sigset = self.sigset.clone();

            let lock_time =
                time.seconds as u32 + bitcoin_config.emergency_disbursal_lock_time_interval;

            if nbtc_accounts.iter()?.last().is_none() {
                return Err(Error::Account("No Bitcoin accounts present".to_string()));
            }
            let mut final_txs = vec![BitcoinTx::with_lock_time(lock_time)];
            let last_account = nbtc_accounts.iter()?.last().unwrap()?;
            for account in nbtc_accounts.iter()? {
                let (address, coins) = account?;
                if coins.amount < bitcoin_config.emergency_disbursal_min_tx_amt {
                    continue;
                }

                let mut curr_tx = final_txs.pop().unwrap();
                if curr_tx.vsize()? >= bitcoin_config.emergency_disbursal_max_tx_size {
                    self.link_intermediate_tx(&mut curr_tx)?;
                    final_txs.push(curr_tx);
                    curr_tx = BitcoinTx::with_lock_time(lock_time);
                }

                //TODO: Move address to script logic to a function
                let hash =
                    bitcoin::hashes::hash160::Hash::from_str(address.bytes().to_hex().as_str())
                        .map_err(|err| Error::BitcoinPubkeyHash(err.to_string()))?;
                let pubkey_hash = bitcoin::PubkeyHash::from(hash);
                let dest_script = match recovery_scripts.get(*address)? {
                    Some(script) => script.clone(),
                    None => Adapter::new(bitcoin::Script::new_p2pkh(&pubkey_hash)),
                };

                let tx_out = bitcoin::TxOut {
                    value: u64::from(coins.amount) / 1_000_000,
                    script_pubkey: dest_script.into_inner(),
                };

                curr_tx.output.push_back(Adapter::new(tx_out))?;
                //what if the last account is the one that fills the tx?
                if address == last_account.0 {
                    self.link_intermediate_tx(&mut curr_tx)?;
                }
                final_txs.push(curr_tx);
            }

            let tx_in = Input::new(reserve_outpoint, &sigset, &[0u8], reserve_value)?;
            let output_script = self.sigset.output_script(&[0u8])?;
            let mut intermediate_tx_batch = self
                .batches
                .get_mut(BatchType::IntermediateTx as u64)?
                .unwrap();
            let mut intermediate_tx = intermediate_tx_batch.get_mut(0)?.unwrap();
            intermediate_tx.lock_time = lock_time;
            intermediate_tx.input.push_back(tx_in)?;

            let intermediate_tx_out_value = intermediate_tx.value()?;
            let reward_pool_value = reserve_value - intermediate_tx_out_value;
            let reward_pool_tx_out = bitcoin::TxOut {
                value: reward_pool_value,
                script_pubkey: output_script,
            };
            intermediate_tx
                .output
                .push_back(Adapter::new(reward_pool_tx_out))?;

            let mut disbursal_batch = self.batches.get_mut(BatchType::Disbursal as u64)?.unwrap();
            for tx in final_txs {
                disbursal_batch.push_back(tx)?;
            }
        }

        self.deduct_emergency_disbursal_fees(fee_rate)?;

        let mut disbursal_batch = self.batches.get_mut(BatchType::Disbursal as u64)?.unwrap();
        for i in 0..disbursal_batch.len() {
            let mut tx = disbursal_batch.get_mut(i)?.unwrap();
            tx.populate_input_sig_message(i.try_into()?)?;
        }

        let mut intermediate_tx_batch = self
            .batches
            .get_mut(BatchType::IntermediateTx as u64)?
            .unwrap();
        let mut intermediate_tx = intermediate_tx_batch.get_mut(0)?.unwrap();
        intermediate_tx.populate_input_sig_message(0)?;

        Ok(())
    }

    pub fn advance(
        mut self,
        nbtc_accounts: &Accounts<Nbtc>,
        recovery_scripts: &Map<orga::prelude::Address, Adapter<bitcoin::Script>>,
        config: &Config,
    ) -> Result<BuildingAdvanceRes> {
        self.0.status = CheckpointStatus::Signing;

        let reserve_out = bitcoin::TxOut {
            value: 0, // will be updated after counting ins/outs and fees
            script_pubkey: self.0.sigset.output_script(&[0u8])?, // TODO: double-check safety
        };

        let mut checkpoint_batch = self
            .0
            .batches
            .get_mut(BatchType::Checkpoint as u64)?
            .unwrap();
        let mut checkpoint_tx = checkpoint_batch.get_mut(0)?.unwrap();

        checkpoint_tx.output.push_front(Adapter::new(reserve_out))?;

        let mut excess_inputs = vec![];
        while checkpoint_tx.input.len() > config.max_inputs {
            let removed_input = checkpoint_tx.input.pop_back()?.unwrap();
            excess_inputs.push(removed_input);
        }

        let mut excess_outputs = vec![];
        while checkpoint_tx.output.len() > config.max_outputs {
            let removed_output = checkpoint_tx.output.pop_back()?.unwrap();
            excess_outputs.push(removed_output);
        }

        //TODO: Input/Output sum functions
        let mut in_amount = 0;
        for i in 0..checkpoint_tx.input.len() {
            let input = checkpoint_tx.input.get(i)?.unwrap();
            in_amount += input.amount;
        }

        let mut out_amount = 0;
        for i in 0..checkpoint_tx.output.len() {
            let output = checkpoint_tx.output.get(i)?.unwrap();
            out_amount += output.value;
        }

        let fee = checkpoint_tx.vsize()? * config.fee_rate;
        let reserve_value = in_amount - out_amount - fee;
        let mut reserve_out = checkpoint_tx.output.get_mut(0)?.unwrap();
        reserve_out.value = reserve_value;

        let bitcoin_tx = checkpoint_tx.to_bitcoin_tx()?;
        let mut sc = bitcoin::util::sighash::SighashCache::new(&bitcoin_tx);
        for i in 0..checkpoint_tx.input.len() {
            let mut input = checkpoint_tx.input.get_mut(i)?.unwrap();
            let sighash = sc.segwit_signature_hash(
                i as usize,
                &input.redeem_script,
                input.amount,
                EcdsaSighashType::All,
            )?;
            input.signatures.set_message(sighash.into_inner());
        }

        let reserve_outpoint = bitcoin::OutPoint {
            txid: checkpoint_tx.txid()?,
            vout: 0,
        };

        self.generate_emergency_disbursal_txs(
            nbtc_accounts,
            recovery_scripts,
            reserve_outpoint,
            config.fee_rate,
            reserve_value,
        )?;

        Ok((
            reserve_outpoint,
            reserve_value,
            excess_inputs,
            excess_outputs,
        ))
    }
}

#[orga]
impl CheckpointQueue {
    pub fn configure(&mut self, config: Config) {
        self.config = config;
    }

    pub fn config(&self) -> Config {
        self.config.clone()
    }

    pub fn reset(&mut self) -> OrgaResult<()> {
        self.index = 0;
        super::clear_deque(&mut self.queue)?;

        Ok(())
    }

    #[query]
    pub fn get(&self, index: u32) -> Result<Ref<'_, Checkpoint>> {
        let index = self.get_deque_index(index)?;
        Ok(self.queue.get(index as u64)?.unwrap())
    }

    pub fn get_mut(&mut self, index: u32) -> Result<ChildMut<'_, u64, Checkpoint>> {
        let index = self.get_deque_index(index)?;
        Ok(self.queue.get_mut(index as u64)?.unwrap())
    }

    fn get_deque_index(&self, index: u32) -> Result<u32> {
        let start = self.index + 1 - (self.queue.len() as u32);
        if index > self.index || index < start {
            Err(OrgaError::App("Index out of bounds".to_string()).into())
        } else {
            Ok(index - start)
        }
    }

    // TODO: remove this attribute, not sure why clippy is complaining when is_empty is defined
    #[allow(clippy::len_without_is_empty)]
    pub fn len(&self) -> Result<u32> {
        Ok(u32::try_from(self.queue.len())?)
    }

    pub fn is_empty(&self) -> Result<bool> {
        Ok(self.len()? == 0)
    }

    #[query]
    pub fn index(&self) -> u32 {
        self.index
    }

    #[query]
    pub fn all(&self) -> Result<Vec<(u32, Ref<'_, Checkpoint>)>> {
        // TODO: return iterator
        // TODO: use Deque iterator

        let mut out = Vec::with_capacity(self.queue.len() as usize);

        for i in 0..self.queue.len() {
            let checkpoint = self.queue.get(i)?.unwrap();
            out.push((
                (self.index + 1 - (self.queue.len() as u32 - i as u32)),
                checkpoint,
            ));
        }

        Ok(out)
    }

    #[query]
    pub fn completed(&self) -> Result<Vec<CompletedCheckpoint<'_>>> {
        // TODO: return iterator
        // TODO: use Deque iterator

        let mut out = vec![];

        for i in 0..self.queue.len() {
            let checkpoint = self.queue.get(i)?.unwrap();

            if !matches!(checkpoint.status, CheckpointStatus::Complete) {
                break;
            }

            out.push(CompletedCheckpoint(checkpoint));
        }

        Ok(out)
    }

    #[query]
    pub fn last_completed_tx(&self) -> Result<Adapter<bitcoin::Transaction>> {
        let index = if self.signing()?.is_some() {
            self.index.checked_sub(2)
        } else {
            self.index.checked_sub(1)
        }
        .ok_or_else(|| Error::Orga(OrgaError::App("No completed checkpoints yet".to_string())))?;

        let bitcoin_tx = self.get(index)?.checkpoint_tx()?;
        Ok(Adapter::new(bitcoin_tx))
    }

    #[query]
    pub fn completed_txs(&self) -> Result<Vec<Adapter<bitcoin::Transaction>>> {
        self.completed()?
            .into_iter()
            .map(|c| Ok(Adapter::new(c.checkpoint_tx()?)))
            .collect()
    }

    #[query]
    pub fn emergency_disbursal_txs(&self) -> Result<Vec<Adapter<bitcoin::Transaction>>> {
        let mut vec = vec![];

        if let Some(completed) = self.completed()?.last() {
            let intermediate_tx_batch = completed
                .batches
                .get(BatchType::IntermediateTx as u64)?
                .unwrap();
            let intermediate_tx = intermediate_tx_batch.get(0)?.unwrap();
            vec.push(Adapter::new(intermediate_tx.to_bitcoin_tx()?));

            let disbursal_batch = completed.batches.get(BatchType::Disbursal as u64)?.unwrap();
            for tx in disbursal_batch.iter()? {
                vec.push(Adapter::new(tx?.to_bitcoin_tx()?));
            }
        }

        Ok(vec)
    }

    #[query]
    pub fn signing(&self) -> Result<Option<SigningCheckpoint<'_>>> {
        if self.queue.len() < 2 {
            return Ok(None);
        }

        let second = self.get(self.index - 1)?;
        if !matches!(second.status, CheckpointStatus::Signing) {
            return Ok(None);
        }

        Ok(Some(SigningCheckpoint(second)))
    }

    pub fn signing_mut(&mut self) -> Result<Option<SigningCheckpointMut>> {
        if self.queue.len() < 2 {
            return Ok(None);
        }

        let second = self.get_mut(self.index - 1)?;
        if !matches!(second.status, CheckpointStatus::Signing) {
            return Ok(None);
        }

        Ok(Some(SigningCheckpointMut(second)))
    }

    pub fn building(&self) -> Result<BuildingCheckpoint> {
        let last = self.get(self.index)?;
        Ok(BuildingCheckpoint(last))
    }

    pub fn building_mut(&mut self) -> Result<BuildingCheckpointMut> {
        let last = self.get_mut(self.index)?;
        Ok(BuildingCheckpointMut(last))
    }

    pub fn prune(&mut self) -> Result<()> {
        let latest = self.building()?.create_time();

        while let Some(oldest) = self.queue.front()? {
            if latest - oldest.create_time() <= self.config.max_age {
                break;
            }

            self.queue.pop_front()?;
        }

        Ok(())
    }

    #[cfg(feature = "full")]
    pub fn maybe_step(
        &mut self,
        sig_keys: &Map<ConsensusKey, Xpub>,
        nbtc_accounts: &Accounts<Nbtc>,
        recovery_scripts: &Map<orga::prelude::Address, Adapter<bitcoin::Script>>,
    ) -> Result<()> {
        if self.signing()?.is_some() {
            return Ok(());
        }

        if !self.queue.is_empty() {
            let now = self
                .context::<Time>()
                .ok_or_else(|| OrgaError::App("No time context".to_string()))?
                .seconds as u64;
            let elapsed = now - self.building()?.create_time();
            if elapsed < self.config.min_checkpoint_interval {
                return Ok(());
            }

            if elapsed < self.config.max_checkpoint_interval || self.index == 0 {
                let building = self.building()?;
                let checkpoint_tx = building.checkpoint_tx()?;

                let has_pending_deposit = if self.index == 0 {
                    !checkpoint_tx.input.is_empty()
                } else {
                    checkpoint_tx.input.len() > 1
                };

                let has_pending_withdrawal = !checkpoint_tx.output.is_empty();

                if !has_pending_deposit && !has_pending_withdrawal {
                    return Ok(());
                }
            }

            let config = self.config();
            while let Some(first) = self.queue.front()? {
                if now - first.create_time() <= config.max_age {
                    break;
                }

                self.queue.pop_front()?;
            }
        }

        if self.maybe_push(sig_keys)?.is_none() {
            return Ok(());
        }

        self.prune()?;

        if self.index > 0 {
            let config = self.config();
            let second = self.get_mut(self.index - 1)?;
            let sigset = second.sigset.clone();
            let (reserve_outpoint, reserve_value, excess_inputs, excess_outputs) =
                BuildingCheckpointMut(second).advance(nbtc_accounts, recovery_scripts, &config)?;

            let mut building = self.building_mut()?;
            let mut building_checkpoint_batch = building
                .batches
                .get_mut(BatchType::Checkpoint as u64)?
                .unwrap();
            let mut checkpoint_tx = building_checkpoint_batch.get_mut(0)?.unwrap();

            let input = Input::new(
                reserve_outpoint,
                &sigset,
                &[0u8], // TODO: double-check safety
                reserve_value,
            )?;

            checkpoint_tx.input.push_back(input)?;

            for input in excess_inputs {
                let shares = input.signatures.shares()?;
                let mut data = input.into_inner();
                data.signatures = ThresholdSig::from_shares(shares)?;
                checkpoint_tx.input.push_back(data)?;
            }

            for output in excess_outputs {
                let data = output.into_inner();
                checkpoint_tx.output.push_back(data)?;
            }
        }

        Ok(())
    }

    #[cfg(feature = "full")]
    fn maybe_push(
        &mut self,
        sig_keys: &Map<ConsensusKey, Xpub>,
    ) -> Result<Option<BuildingCheckpointMut>> {
        let mut index = self.index;
        if !self.queue.is_empty() {
            index += 1;
        }

        let sigset = SignatorySet::from_validator_ctx(index, sig_keys)?;

        if sigset.possible_vp() == 0 {
            return Ok(None);
        }

        if !sigset.has_quorum() {
            return Ok(None);
        }

        self.index = index;

        self.queue.push_back(Checkpoint::new(sigset)?)?;

        let building = self.building_mut()?;

        Ok(Some(building))
    }

    #[query]
    pub fn active_sigset(&self) -> Result<SignatorySet> {
        Ok(self.building()?.sigset.clone())
    }

    #[call]
    pub fn sign(&mut self, xpub: Xpub, sigs: LengthVec<u16, Signature>) -> Result<()> {
        super::exempt_from_fee()?;

        let mut signing = self
            .signing_mut()?
            .ok_or_else(|| Error::Orga(OrgaError::App("No checkpoint to be signed".to_string())))?;

        signing.sign(xpub, sigs)?;

        if signing.done() {
            let checkpoint_tx = signing.checkpoint_tx()?;
            info!("Checkpoint signing complete {:?}", checkpoint_tx);
            signing.advance()?;
        }

        Ok(())
    }

    #[query]
    pub fn to_sign(&self, xpub: Xpub) -> Result<Vec<([u8; 32], u32)>> {
        self.signing()?
            .ok_or_else(|| OrgaError::App("No checkpoint to be signed".to_string()))?
            .to_sign(xpub)
    }

    #[query]
    pub fn sigset(&self, index: u32) -> Result<SignatorySet> {
        Ok(self.get(index)?.sigset.clone())
    }
}

#[cfg(test)]
mod test {
    use super::*;

    fn push_bitcoin_tx_output(tx: &mut BitcoinTx, value: u64) {
        let tx_out = bitcoin::TxOut {
            value,
            script_pubkey: bitcoin::Script::new(),
        };
        tx.output.push_back(Output::new(tx_out)).unwrap();
    }

    #[test]
    fn deduct_fee() {
        let mut bitcoin_tx = BitcoinTx::default();
        push_bitcoin_tx_output(&mut bitcoin_tx, 0);
        push_bitcoin_tx_output(&mut bitcoin_tx, 10000);

        bitcoin_tx.deduct_fee(100).unwrap();

        assert_eq!(bitcoin_tx.output.len(), 1);
        assert_eq!(bitcoin_tx.output.get(0).unwrap().unwrap().value, 9900);
    }

    #[test]
    fn deduct_fee_multi_pass() {
        let mut bitcoin_tx = BitcoinTx::default();
        push_bitcoin_tx_output(&mut bitcoin_tx, 60);
        push_bitcoin_tx_output(&mut bitcoin_tx, 70);
        push_bitcoin_tx_output(&mut bitcoin_tx, 300);

        bitcoin_tx.deduct_fee(200).unwrap();

        assert_eq!(bitcoin_tx.output.len(), 1);
        assert_eq!(bitcoin_tx.output.get(0).unwrap().unwrap().value, 100);
    }

    #[test]
    fn deduct_fee_multi_pass_empty_result() {
        let mut bitcoin_tx = BitcoinTx::default();
        push_bitcoin_tx_output(&mut bitcoin_tx, 60);
        push_bitcoin_tx_output(&mut bitcoin_tx, 70);
        push_bitcoin_tx_output(&mut bitcoin_tx, 100);

        bitcoin_tx.deduct_fee(200).unwrap();
    }

    //TODO: More fee deduction tests
}<|MERGE_RESOLUTION|>--- conflicted
+++ resolved
@@ -14,51 +14,28 @@
     Transaction, TxIn, TxOut,
 };
 use derive_more::{Deref, DerefMut};
-<<<<<<< HEAD
-
 use log::info;
-#[cfg(feature = "full")]
-use orga::collections::Map;
-#[cfg(feature = "full")]
-use orga::context::GetContext;
+use orga::coins::Accounts;
+use orga::context::Context;
 use orga::encoding::Terminated;
 #[cfg(feature = "full")]
 use orga::plugins::Time;
-use orga::prelude::Accounts;
-use orga::store::Store;
 use orga::{
     call::Call,
     client::Client,
-    collections::{map::ReadOnly, ChildMut, Deque, Ref},
-=======
-use orga::{
-    call::Call,
     collections::{map::ReadOnly, ChildMut, Deque, Map, Ref},
     context::GetContext,
->>>>>>> 86483854
     encoding::{Decode, Encode, LengthVec},
     migrate::MigrateFrom,
     orga,
-    prelude::Context,
     query::Query,
     state::State,
     Error as OrgaError, Result as OrgaResult,
 };
-<<<<<<< HEAD
+
+use orga::{describe::Describe, store::Store};
 use serde::{Deserialize, Serialize};
 use std::{convert::TryFrom, str::FromStr};
-=======
-use orga::{describe::Describe, store::Store};
-use serde::Serialize;
-use std::convert::TryFrom;
-
-pub const MIN_CHECKPOINT_INTERVAL: u64 = 60 * 5;
-pub const MAX_CHECKPOINT_INTERVAL: u64 = 60 * 60 * 8;
-pub const MAX_INPUTS: u64 = 40;
-pub const MAX_OUTPUTS: u64 = 200;
-pub const FEE_RATE: u64 = 1;
-pub const MAX_AGE: u64 = 60 * 60 * 24 * 7 * 3;
->>>>>>> 86483854
 
 #[derive(Debug, Encode, Decode, Default, Serialize, Deserialize)]
 pub enum CheckpointStatus {
@@ -407,7 +384,8 @@
     }
 }
 
-#[derive(Clone, Serialize)]
+#[orga(skip(Default))]
+#[derive(Clone)]
 pub struct Config {
     pub min_checkpoint_interval: u64,
     pub max_checkpoint_interval: u64,
@@ -441,8 +419,6 @@
     }
 }
 
-impl Terminated for Config {}
-
 impl Default for Config {
     fn default() -> Self {
         match super::NETWORK {
@@ -453,12 +429,6 @@
     }
 }
 
-impl MigrateFrom for Config {
-    fn migrate_from(other: Self) -> orga::Result<Self> {
-        Ok(other)
-    }
-}
-
 #[orga]
 pub struct CheckpointQueue {
     pub(super) queue: Deque<Checkpoint>,
@@ -481,36 +451,6 @@
     }
 }
 
-<<<<<<< HEAD
-=======
-// #[orga]
-impl<'a> SigningCheckpoint<'a> {
-    // #[query]
-    pub fn to_sign(&self, xpub: Xpub) -> Result<Vec<([u8; 32], u32)>> {
-        let secp = bitcoin::secp256k1::Secp256k1::verification_only();
-
-        let mut msgs = vec![];
-
-        for i in 0..self.inputs.len() {
-            let input = self.inputs.get(i)?.unwrap();
-            let pubkey = xpub
-                .derive_pub(
-                    &secp,
-                    &[bitcoin::util::bip32::ChildNumber::from_normal_idx(
-                        input.sigset_index,
-                    )?],
-                )?
-                .public_key;
-            if input.sigs.needs_sig(pubkey.into())? {
-                msgs.push((input.sigs.message(), input.sigset_index));
-            }
-        }
-
-        Ok(msgs)
-    }
-}
-
->>>>>>> 86483854
 #[derive(Deref, DerefMut)]
 pub struct SigningCheckpointMut<'a>(ChildMut<'a, u64, Checkpoint>);
 
@@ -690,7 +630,7 @@
     fn generate_emergency_disbursal_txs(
         &mut self,
         nbtc_accounts: &Accounts<Nbtc>,
-        recovery_scripts: &Map<orga::prelude::Address, Adapter<bitcoin::Script>>,
+        recovery_scripts: &Map<orga::coins::Address, Adapter<bitcoin::Script>>,
         reserve_outpoint: bitcoin::OutPoint,
         fee_rate: u64,
         reserve_value: u64,
@@ -793,7 +733,7 @@
     pub fn advance(
         mut self,
         nbtc_accounts: &Accounts<Nbtc>,
-        recovery_scripts: &Map<orga::prelude::Address, Adapter<bitcoin::Script>>,
+        recovery_scripts: &Map<orga::coins::Address, Adapter<bitcoin::Script>>,
         config: &Config,
     ) -> Result<BuildingAdvanceRes> {
         self.0.status = CheckpointStatus::Signing;
@@ -1065,7 +1005,7 @@
         &mut self,
         sig_keys: &Map<ConsensusKey, Xpub>,
         nbtc_accounts: &Accounts<Nbtc>,
-        recovery_scripts: &Map<orga::prelude::Address, Adapter<bitcoin::Script>>,
+        recovery_scripts: &Map<orga::coins::Address, Adapter<bitcoin::Script>>,
     ) -> Result<()> {
         if self.signing()?.is_some() {
             return Ok(());
