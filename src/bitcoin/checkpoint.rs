use super::{
    adapter::Adapter,
    header_queue::HeaderQueue,
    signatory::SignatorySet,
    threshold_sig::{LengthVec, Pubkey, Signature, ThresholdSig},
    ConsensusKey, Xpub,
};
use crate::error::{Error, Result};
use bitcoin::hashes::Hash;
use bitcoin::Txid;
use derive_more::{Deref, DerefMut};
use orga::{
    call::Call,
    client::Client,
    coins::Address,
    collections::{ChildMut, Deque, Map, Ref, map::ReadOnly},
    context::GetContext,
    encoding::{Decode, Encode},
    plugins::{Signer, Time},
    query::Query,
    state::State,
    Error as OrgaError, Result as OrgaResult,
};
use std::convert::TryFrom;

pub const CHECKPOINT_INTERVAL: u64 = 60 * 1;
pub const MAX_INPUTS: u64 = 50;
pub const MAX_OUTPUTS: u64 = 200;
pub const FEE_RATE: u64 = 1;

#[derive(Debug, Encode, Decode)]
pub enum CheckpointStatus {
    Building,
    Signing,
    Complete,
}

impl Default for CheckpointStatus {
    fn default() -> Self {
        Self::Building
    }
}

// TODO: make it easy to derive State for simple types like this
impl State for CheckpointStatus {
    type Encoding = Self;

    fn create(_: orga::store::Store, data: Self) -> OrgaResult<Self> {
        Ok(data)
    }

    fn flush(self) -> OrgaResult<Self> {
        Ok(self)
    }
}

impl Query for CheckpointStatus {
    type Query = ();

    fn query(&self, _: ()) -> OrgaResult<()> {
        Ok(())
    }
}

impl Call for CheckpointStatus {
    type Call = ();

    fn call(&mut self, _: ()) -> OrgaResult<()> {
        Ok(())
    }
}

impl<U: Send + Clone> Client<U> for CheckpointStatus {
    type Client = orga::client::PrimitiveClient<Self, U>;

    fn create_client(parent: U) -> Self::Client {
        orga::client::PrimitiveClient::new(parent)
    }
}

#[derive(State, Call, Query, Client, Debug)]
pub struct Input {
    pub prevout: Adapter<bitcoin::OutPoint>,
    pub script_pubkey: Adapter<bitcoin::Script>,
    pub redeem_script: Adapter<bitcoin::Script>,
    pub sigset_index: u32,
    pub dest: Address,
    pub amount: u64,
    pub est_witness_vsize: u64,
    pub sigs: ThresholdSig,
}

impl Input {
    pub fn to_txin(&self) -> Result<bitcoin::TxIn> {
        let mut witness = self.sigs.to_witness()?;
        if self.sigs.done() {
            witness.push(self.redeem_script.to_bytes());
        }

        Ok(bitcoin::TxIn {
            previous_output: *self.prevout,
            script_sig: bitcoin::Script::new(),
            sequence: u32::MAX,
            witness,
        })
    }

    pub fn est_vsize(&self) -> u64 {
        self.est_witness_vsize + 40
    }
}

pub type Output = Adapter<bitcoin::TxOut>;

#[derive(State, Call, Query, Client, Debug)]
pub struct Checkpoint {
    pub status: CheckpointStatus,
    pub inputs: Deque<Input>,
    signed_inputs: u16,
    pub outputs: Deque<Output>,
    pub sigset: SignatorySet,
}

impl Checkpoint {
    pub fn create_time(&self) -> u64 {
        self.sigset.create_time()
    }

    pub fn tx(&self) -> Result<(bitcoin::Transaction, u64)> {
        let mut tx = bitcoin::Transaction {
            version: 1,
            lock_time: 0,
            input: vec![],
            output: vec![],
        };

        let mut est_vsize = 0;

        // TODO: use deque iterator
        for i in 0..self.inputs.len() {
            let input = self.inputs.get(i)?.unwrap();
            tx.input.push(input.to_txin()?);
            est_vsize += input.est_witness_vsize;
        }

        // TODO: use deque iterator
        for i in 0..self.outputs.len() {
            let output = self.outputs.get(i)?.unwrap();
            tx.output.push((**output).clone());
        }

        est_vsize += tx.get_size() as u64;

        Ok((tx, est_vsize))
    }

    pub fn get_tvl(&self) -> Result<u64> {
        let mut tvl = 0;
        for i in 0..self.inputs.len() {
            if let Some(input) = self.inputs.get(i)? {
                tvl += input.amount;
            }
        }

        Ok(tvl)
    }
}

#[derive(State, Call, Query, Client)]
pub struct CheckpointQueue {
    queue: Deque<Checkpoint>,
    index: u32,
}

#[derive(Deref)]
pub struct CompletedCheckpoint<'a>(Ref<'a, Checkpoint>);

#[derive(Deref, Debug)]
pub struct SigningCheckpoint<'a>(Ref<'a, Checkpoint>);

impl<'a, U: Clone> Client<U> for SigningCheckpoint<'a> {
    type Client = ();

    fn create_client(_: U) {}
}

impl<'a> Query for SigningCheckpoint<'a> {
    type Query = ();

    fn query(&self, _: ()) -> OrgaResult<()> {
        Ok(())
    }
}

impl<'a> SigningCheckpoint<'a> {
    #[query]
    pub fn to_sign(&self, xpub: Xpub) -> Result<Vec<([u8; 32], u32)>> {
        let secp = bitcoin::secp256k1::Secp256k1::verification_only();

        let mut msgs = vec![];

        for i in 0..self.inputs.len() {
            let input = self.inputs.get(i)?.unwrap();
            let pubkey = xpub
                .derive_pub(
                    &secp,
                    &[bitcoin::util::bip32::ChildNumber::from_normal_idx(
                        input.sigset_index,
                    )?],
                )?
                .public_key;
            if input.sigs.needs_sig(pubkey.into())? {
                msgs.push((input.sigs.message(), input.sigset_index));
            }
        }

        Ok(msgs)
    }
}

#[derive(Deref, DerefMut)]
pub struct SigningCheckpointMut<'a>(ChildMut<'a, u64, Checkpoint>);

impl<'a> SigningCheckpointMut<'a> {
    pub fn sign(&mut self, xpub: Xpub, sigs: LengthVec<u16, Signature>) -> Result<()> {
        let secp = bitcoin::secp256k1::Secp256k1::verification_only();

        let mut sig_index = 0;
        for i in 0..self.inputs.len() {
            let mut input = self.inputs.get_mut(i)?.unwrap();

            let pubkey = xpub
                .derive_pub(
                    &secp,
                    &[bitcoin::util::bip32::ChildNumber::from_normal_idx(
                        input.sigset_index,
                    )?],
                )?
                .public_key
                .into();

            if !input.sigs.contains_key(pubkey)? {
                continue;
            }

            if input.sigs.done() {
                sig_index += 1;
                continue;
            }

            if sig_index > sigs.len() {
                return Err(OrgaError::App("Not enough signatures supplied".to_string()).into());
            }

            let sig = sigs[sig_index];
            sig_index += 1;

            input.sigs.sign(pubkey, sig)?;

            if input.sigs.done() {
                self.signed_inputs += 1;
            }
        }

        if sig_index != sigs.len() {
            return Err(OrgaError::App("Excess signatures supplied".to_string()).into());
        }

        Ok(())
    }

    pub fn done(&self) -> bool {
        self.signed_inputs as u64 == self.inputs.len()
    }

    pub fn advance(self) -> Result<()> {
        let mut checkpoint = self.0;

        checkpoint.status = CheckpointStatus::Complete;

        Ok(())
    }
}

#[derive(Deref)]
pub struct BuildingCheckpoint<'a>(Ref<'a, Checkpoint>);

#[derive(Deref, DerefMut)]
pub struct BuildingCheckpointMut<'a>(ChildMut<'a, u64, Checkpoint>);

impl<'a> BuildingCheckpointMut<'a> {
    pub fn push_input(
        &mut self,
        prevout: bitcoin::OutPoint,
        sigset: &SignatorySet,
        dest: Address,
        amount: u64,
    ) -> Result<u64> {
        let script_pubkey = sigset.output_script(dest)?;
        let redeem_script = sigset.redeem_script(dest)?;

        // TODO: need a better way to initialize state types from values?
        self.inputs.push_back((
            Adapter::new(prevout),
            Adapter::new(script_pubkey),
            Adapter::new(redeem_script),
            sigset.index(),
            dest.into(),
            amount,
            sigset.est_witness_vsize(),
            <ThresholdSig as State>::Encoding::default(),
        ))?;

        let inputs_len = self.inputs.len();
        let mut input = self.inputs.get_mut(inputs_len - 1)?.unwrap();
        input.sigs.from_sigset(sigset)?;

        Ok(input.est_vsize())
    }

    pub fn advance(self) -> Result<(bitcoin::OutPoint, u64, Vec<ReadOnly<Input>>, Vec<ReadOnly<Output>>)> {
        let mut checkpoint = self.0;

        checkpoint.status = CheckpointStatus::Signing;

        let reserve_out = bitcoin::TxOut {
            value: 0, // will be updated after counting ins/outs and fees
            script_pubkey: checkpoint.sigset.output_script(Address::NULL)?,
        };
        checkpoint.outputs.push_front(Adapter::new(reserve_out))?;

        let mut excess_inputs = vec![];
        while checkpoint.inputs.len() > MAX_INPUTS {
            let removed_input = checkpoint.inputs.pop_back()?.unwrap();
            excess_inputs.push(removed_input);
        }

        let mut excess_outputs = vec![];
        while checkpoint.outputs.len() > MAX_OUTPUTS {
            let removed_output = checkpoint.outputs.pop_back()?.unwrap();
            excess_outputs.push(removed_output);
        }

        let mut in_amount = 0;
        for i in 0..checkpoint.inputs.len() {
            let input = checkpoint.inputs.get(i)?.unwrap();
            in_amount += input.amount;
        }

        let mut out_amount = 0;
        for i in 0..checkpoint.outputs.len() {
            let output = checkpoint.outputs.get(i)?.unwrap();
            out_amount += output.value;
        }

        let mut signing = SigningCheckpointMut(checkpoint);

        let (mut tx, est_vsize) = signing.tx()?;
        let fee = est_vsize * FEE_RATE;
        let reserve_value = in_amount - out_amount - fee;
        let mut reserve_out = signing.outputs.get_mut(0)?.unwrap();
        reserve_out.value = reserve_value;
        tx.output[0].value = reserve_value;

        let mut sc = bitcoin::util::bip143::SigHashCache::new(&tx);
        for i in 0..signing.inputs.len() {
            let mut input = signing.inputs.get_mut(i)?.unwrap();
            let sighash_type = bitcoin::SigHashType::All;
            let sighash =
                sc.signature_hash(i as usize, &input.redeem_script, input.amount, sighash_type);
            input.sigs.set_message(sighash.into_inner());
        }

        let reserve_outpoint = bitcoin::OutPoint {
            txid: tx.txid(),
            vout: 0,
        };

        Ok((reserve_outpoint, reserve_value, excess_inputs, excess_outputs))
    }
}

impl CheckpointQueue {
    #[query]
    pub fn get(&self, index: u32) -> Result<Ref<'_, Checkpoint>> {
        let index = self.get_deque_index(index)?;
        Ok(self.queue.get(index as u64)?.unwrap())
    }

    pub fn get_mut(&mut self, index: u32) -> Result<ChildMut<'_, u64, Checkpoint>> {
        let index = self.get_deque_index(index)?;
        Ok(self.queue.get_mut(index as u64)?.unwrap())
    }

    fn get_deque_index(&self, index: u32) -> Result<u32> {
        let start = self.index + 1 - (self.queue.len() as u32);
        if index > self.index || index < start {
            Err(OrgaError::App("Index out of bounds".to_string()).into())
        } else {
            Ok(index - start)
        }
    }

    pub fn len(&self) -> Result<u32> {
        Ok(u32::try_from(self.queue.len())?)
    }

    #[query]
    pub fn index(&self) -> u32 {
        self.index
    }

    #[query]
    pub fn all(&self) -> Result<Vec<(u32, Ref<'_, Checkpoint>)>> {
        // TODO: return iterator
        // TODO: use Deque iterator

        let mut out = Vec::with_capacity(self.queue.len() as usize);

        for i in 0..self.queue.len() {
            let index = self.index - (i as u32);
            let checkpoint = self.queue.get(index as u64)?.unwrap();
            out.push((index, checkpoint));
        }

        Ok(out)
    }

    #[query]
    pub fn completed(&self) -> Result<Vec<CompletedCheckpoint<'_>>> {
        // TODO: return iterator
        // TODO: use Deque iterator

        let mut out = vec![];

        for i in 0..self.queue.len() {
            let checkpoint = self.queue.get(i)?.unwrap();

            if !matches!(checkpoint.status, CheckpointStatus::Complete) {
                break;
            }

            out.push(CompletedCheckpoint(checkpoint));
        }

        Ok(out)
    }

    #[query]
    pub fn last_completed_tx(&self) -> Result<Adapter<bitcoin::Transaction>> {
        let index = if self.signing()?.is_some() {
            self.index - 2
        } else {
            self.index - 1
        };

        Ok(Adapter::new(self.get(index)?.tx()?.0))
    }

    #[query]
    pub fn completed_txs(&self) -> Result<Vec<Adapter<bitcoin::Transaction>>> {
        self.completed()?
            .into_iter()
            .map(|c| Ok(Adapter::new(c.tx()?.0)))
            .collect()
    }

    #[query]
    pub fn signing(&self) -> Result<Option<SigningCheckpoint<'_>>> {
        if self.queue.len() < 2 {
            return Ok(None);
        }

        let second = self.get(self.index - 1)?;
        if !matches!(second.status, CheckpointStatus::Signing) {
            return Ok(None);
        }

        Ok(Some(SigningCheckpoint(second)))
    }

    pub fn signing_mut(&mut self) -> Result<Option<SigningCheckpointMut>> {
        if self.queue.len() < 2 {
            return Ok(None);
        }

        let second = self.get_mut(self.index - 1)?;
        if !matches!(second.status, CheckpointStatus::Signing) {
            return Ok(None);
        }

        Ok(Some(SigningCheckpointMut(second)))
    }

    pub fn building(&self) -> Result<BuildingCheckpoint> {
        let last = self.get(self.index)?;
        Ok(BuildingCheckpoint(last))
    }

    pub fn building_mut(&mut self) -> Result<BuildingCheckpointMut> {
        let last = self.get_mut(self.index)?;
        Ok(BuildingCheckpointMut(last))
    }

    pub fn maybe_step(&mut self, sig_keys: &Map<ConsensusKey, Xpub>) -> Result<()> {
        #[cfg(not(feature = "full"))]
        unimplemented!();

        #[cfg(feature = "full")]
        {
            if self.signing()?.is_some() {
                return Ok(());
            }

            if !self.queue.is_empty() {
                let now = self
                    .context::<Time>()
                    .ok_or_else(|| OrgaError::App("No time context".to_string()))?
                    .seconds as u64;
                let elapsed = now - self.building()?.create_time();
                if elapsed < CHECKPOINT_INTERVAL {
                    return Ok(());
                }

                let building = self.building()?;
                let has_pending_deposit = if self.index == 0 {
                    building.inputs.len() > 0
                } else {
                    building.inputs.len() > 1
                };

                let has_pending_withdrawal = building.outputs.len() > 0;

                if !has_pending_deposit && !has_pending_withdrawal {
                    return Ok(());
                }
            }

            if self.maybe_push(sig_keys)?.is_none() {
                return Ok(());
            }

            if self.index > 0 {
                let second = self.get_mut(self.index - 1)?;
                let sigset = second.sigset.clone();
                let (reserve_outpoint, reserve_value, excess_inputs, excess_outputs) =
                    BuildingCheckpointMut(second).advance()?;

                let mut building = self.building_mut()?;
<<<<<<< HEAD
                building.push_input(outpoint, &sigset, Address::NULL, reserve_value)?;
=======

                building.push_input(reserve_outpoint, &sigset, Address::NULL, reserve_value)?;

                for input in excess_inputs {
                    let shares = input.sigs.shares()?;
                    let data = input.into_inner().into();
                    building.inputs.push_back(data)?;
                    building
                        .inputs
                        .back_mut()?
                        .unwrap()
                        .sigs
                        .from_shares(shares)?;
                }

                for output in excess_outputs {
                    let data = output.into_inner().into();
                    building.outputs.push_back(data)?;
                }
>>>>>>> 368fec62
            }

            Ok(())
        }
    }

    fn maybe_push(
        &mut self,
        sig_keys: &Map<ConsensusKey, Xpub>,
    ) -> Result<Option<BuildingCheckpointMut>> {
        #[cfg(not(feature = "full"))]
        unimplemented!();

        #[cfg(feature = "full")]
        {
            let mut index = self.index;
            if !self.queue.is_empty() {
                index += 1;
            }

            let sigset = SignatorySet::from_validator_ctx(index, sig_keys)?;

            if sigset.possible_vp() == 0 {
                return Ok(None);
            }

            if !sigset.has_quorum() {
                return Ok(None);
            }

            self.index = index;
            self.queue.push_back(Default::default())?;
            let mut building = self.building_mut()?;

            building.sigset = sigset;

            Ok(Some(building))
        }
    }

    #[query]
    pub fn active_sigset(&self) -> Result<SignatorySet> {
        Ok(self.building()?.sigset.clone())
    }

    #[call]
    pub fn sign(&mut self, xpub: Xpub, sigs: LengthVec<u16, Signature>) -> Result<()> {
        let mut signing = self
            .signing_mut()?
            .ok_or_else(|| Error::Orga(OrgaError::App("No checkpoint to be signed".to_string())))?;

        signing.sign(xpub, sigs)?;

        if signing.done() {
            println!("done. {:?}", signing.tx()?);
            signing.advance()?;
        }

        Ok(())
    }

    #[query]
    pub fn to_sign(&self, xpub: Xpub) -> Result<Vec<([u8; 32], u32)>> {
        self.signing()?
            .ok_or_else(|| OrgaError::App("No checkpoint to be signed".to_string()))?
            .to_sign(xpub)
    }

    pub fn sigset(&self, index: u32) -> Result<SignatorySet> {
        Ok(self.get(index)?.sigset.clone())
    }
}<|MERGE_RESOLUTION|>--- conflicted
+++ resolved
@@ -13,7 +13,7 @@
     call::Call,
     client::Client,
     coins::Address,
-    collections::{ChildMut, Deque, Map, Ref, map::ReadOnly},
+    collections::{map::ReadOnly, ChildMut, Deque, Map, Ref},
     context::GetContext,
     encoding::{Decode, Encode},
     plugins::{Signer, Time},
@@ -318,7 +318,14 @@
         Ok(input.est_vsize())
     }
 
-    pub fn advance(self) -> Result<(bitcoin::OutPoint, u64, Vec<ReadOnly<Input>>, Vec<ReadOnly<Output>>)> {
+    pub fn advance(
+        self,
+    ) -> Result<(
+        bitcoin::OutPoint,
+        u64,
+        Vec<ReadOnly<Input>>,
+        Vec<ReadOnly<Output>>,
+    )> {
         let mut checkpoint = self.0;
 
         checkpoint.status = CheckpointStatus::Signing;
@@ -376,7 +383,12 @@
             vout: 0,
         };
 
-        Ok((reserve_outpoint, reserve_value, excess_inputs, excess_outputs))
+        Ok((
+            reserve_outpoint,
+            reserve_value,
+            excess_inputs,
+            excess_outputs,
+        ))
     }
 }
 
@@ -547,9 +559,6 @@
                     BuildingCheckpointMut(second).advance()?;
 
                 let mut building = self.building_mut()?;
-<<<<<<< HEAD
-                building.push_input(outpoint, &sigset, Address::NULL, reserve_value)?;
-=======
 
                 building.push_input(reserve_outpoint, &sigset, Address::NULL, reserve_value)?;
 
@@ -569,7 +578,6 @@
                     let data = output.into_inner().into();
                     building.outputs.push_back(data)?;
                 }
->>>>>>> 368fec62
             }
 
             Ok(())
