use alloy_core::{
    primitives::keccak256,
    sol_types::{sol, SolValue},
};
use bitcoin::secp256k1::{
    ecdsa::{RecoverableSignature, RecoveryId},
    Message, PublicKey, Secp256k1,
};
use bitcoin::Script;
use orga::query::MethodQuery;
use proofs::{BridgeContractData, ConsensusProof, ConsensusState, StateProof};
use std::collections::BTreeSet;
use std::u64;

use ed::{Decode, Encode};
use orga::{
    coins::{Address, Coin, Give, Take},
    collections::{ChildMut, Deque, Map, Ref},
    describe::Describe,
    encoding::LengthVec,
    migrate::Migrate,
    orga,
    query::FieldQuery,
    state::State,
    store::Store,
    Error,
};
use serde::{Deserialize, Serialize};
use serde_hex::{SerHex, StrictPfx};

use crate::app::Identity;
use crate::bitcoin::signatory::derive_pubkey;
use crate::bitcoin::{Adapter, Xpub};
use crate::{
    app::Dest,
    bitcoin::{
        exempt_from_fee,
        signatory::SignatorySet,
        threshold_sig::{Pubkey, Signature, ThresholdSig},
        Nbtc,
    },
    error::Result,
};

#[cfg(feature = "ethereum-full")]
sol!(
    #[allow(clippy::too_many_arguments)]
    #[allow(missing_docs)]
    #[sol(rpc)]
    bridge_contract,
    "src/ethereum/contracts/Nomic.json",
);
// #[cfg(feature = "ethereum-full")]
use bridge_contract::{LogicCallArgs, ValsetArgs};

// #[cfg(feature = "ethereum-full")]
sol!(
    #[allow(missing_docs)]
    #[sol(rpc)]
    babylon_contract,
    "src/ethereum/contracts/Babylon.json",
);

// TODO: message ttl/pruning
// TODO: multi-token support
// TODO: call fees
// TODO: bounceback on failed transfers
// TODO: fallback to address on failed contract calls

<<<<<<< HEAD
pub mod consensus;
=======
pub mod proofs;
#[cfg(feature = "full")]
pub mod relayer;
>>>>>>> 37da3a75
#[cfg(feature = "full")]
pub mod signer;

pub const VALSET_INTERVAL: u64 = 60 * 60 * 24;
/// Gas price in microsats.
pub const GAS_PRICE: u64 = 160_000;
pub const APPROX_TRANSFER_GAS: u64 = 80_000;
pub const APPROX_CALL_GAS: u64 = 100_000;

pub const WHITELISTED_RELAYER_ADDR: &str = "nomic124j0ky0luh9jzqh9w2dk77cze9v0ckdupk50ny";

#[orga]
pub struct Ethereum {
    pub networks: Map<u32, Network>,
}

#[orga]
impl Ethereum {
    pub fn step(&mut self, active_sigset: &SignatorySet) -> Result<()> {
        let ids: Vec<_> = self
            .networks
            .iter()?
            .map(|e| Ok(*e?.0))
            .collect::<Result<_>>()?;
        for id in ids {
            let mut net = self.networks.get_mut(id)?.unwrap();
            net.step(active_sigset)?;
        }

        Ok(())
    }

    pub fn take_pending(&mut self) -> Result<Vec<(Dest, Coin<Nbtc>, Identity)>> {
        let ids: Vec<_> = self
            .networks
            .iter()?
            .map(|e| Ok(*e?.0))
            .collect::<Result<_>>()?;
        let mut pending = vec![];
        for id in ids {
            let mut net = self.networks.get_mut(id)?.unwrap();
            pending.extend(net.take_pending()?);
        }
        Ok(pending)
    }

    #[call]
    pub fn relay_return(
        &mut self,
        network: u32,
        connection: Address,
        consensus_proof: ConsensusProof,
        state_proof: StateProof,
    ) -> Result<()> {
        exempt_from_fee()?;

        let mut net = self
            .networks
            .get_mut(network)?
            .ok_or_else(|| Error::App("network not found".to_string()))?;

        net.update_consensus_state(consensus_proof)?;
        // TODO
        // let consensus_state = net.consensus_state.clone();

        let mut conn = net
            .connections
            .get_mut(connection)?
            .ok_or_else(|| Error::App("connection not found".to_string()))?;

        // TODO
        // let consensus_state: ConsensusState = todo!();
        // conn.relay_return(network, &consensus_state, state_proof)
        Ok(())
    }

    #[call]
    pub fn sign(
        &mut self,
        network: u32,
        connection: Address,
        msg_index: u64,
        pubkey: Pubkey,
        sig: Signature,
    ) -> Result<()> {
        exempt_from_fee()?;

        let mut net = self
            .networks
            .get_mut(network)?
            .ok_or_else(|| Error::App("network not found".to_string()))?;
        let mut conn = net
            .connections
            .get_mut(connection)?
            .ok_or_else(|| Error::App("connection not found".to_string()))?;

        conn.sign(msg_index, pubkey, sig)
    }

    pub fn create_connection(
        &mut self,
        chain_id: u32,
        bridge_contract: Address,
        token_contract: Address,
        valset: SignatorySet,
    ) -> Result<()> {
        let mut network = self
            .networks
            .get_mut(chain_id)?
            .ok_or_else(|| Error::App(format!("Network with chain ID {} not found", chain_id)))?;

        if network.connections.contains_key(bridge_contract)? {
            return Err(Error::App(format!(
                "Connection with bridge contract address {} already exists",
                bridge_contract
            ))
            .into());
        }

        let connection = Connection::new(chain_id, bridge_contract, token_contract, valset);

        network.connections.insert(bridge_contract, connection)?;

        Ok(())
    }

    #[query]
    pub fn to_sign(&self, xpub: Xpub) -> Result<ToSign> {
        let mut to_sign = vec![];
        let secp = Secp256k1::new();

        for net in self.networks.iter()? {
            let (_, net) = net?;
            for conn in net.connections.iter()? {
                let (_, conn) = conn?;

                // skip invalid connections
                if conn.message_index != conn.outbox.len() {
                    continue;
                }

                for (msg_index, msg) in conn.outbox.iter()?.enumerate() {
                    let msg = msg?;
                    let msg_index = (msg_index + 1) as u64;

                    let pubkey = derive_pubkey(&secp, xpub, msg.sigset_index)?;
                    if conn.needs_sig(msg_index, pubkey.into())? {
                        to_sign.push((
                            net.id,
                            conn.bridge_contract,
                            msg_index,
                            msg.sigset_index,
                            msg.sigs.message,
                            msg.msg.clone(),
                        ));
                    }
                }
            }
        }

        Ok(to_sign)
    }

    pub fn network(&self, network: u32) -> Result<Ref<Network>> {
        Ok(self
            .networks
            .get(network)?
            .ok_or_else(|| Error::App("Unknown network".to_string()))?)
    }

    pub fn network_mut(&mut self, network: u32) -> Result<ChildMut<u32, Network>> {
        Ok(self
            .networks
            .get_mut(network)?
            .ok_or_else(|| Error::App("Unknown network".to_string()))?)
    }

    // TODO: we shouldn't need these:
    #[query]
    pub fn token_contract(&self, network: u32, connection: Address) -> Result<Address> {
        Ok(self
            .networks
            .get(network)?
            .unwrap()
            .connections
            .get(connection)?
            .unwrap()
            .token_contract)
    }
    #[query]
    pub fn message_index(&self, network: u32, connection: Address) -> Result<u64> {
        Ok(self
            .networks
            .get(network)?
            .unwrap()
            .connections
            .get(connection)?
            .unwrap()
            .message_index)
    }
    #[query]
    pub fn return_index(&self, network: u32, connection: Address) -> Result<u64> {
        Ok(self
            .networks
            .get(network)?
            .unwrap()
            .connections
            .get(connection)?
            .unwrap()
            .return_index)
    }
    #[query]
    pub fn signed(&self, network: u32, connection: Address, msg_index: u64) -> Result<bool> {
        Ok(self
            .networks
            .get(network)?
            .unwrap()
            .connections
            .get(connection)?
            .unwrap()
            .get(msg_index)?
            .sigs
            .signed())
    }
    #[query]
    pub fn msd(
        &self,
        network: u32,
        connection: Address,
        msg_index: u64,
    ) -> Result<([u8; 32], Sigs, OutMessageArgs)> {
        let net = self.networks.get(network)?.unwrap();
        let conn = net.connections.get(connection)?.unwrap();
        let msg = conn.get(msg_index)?;
        Ok((msg.sigs.message, conn.get_sigs(msg_index)?, msg.msg.clone()))
    }
}
type ToSign = Vec<(u32, Address, u64, u32, [u8; 32], OutMessageArgs)>;
type Sigs = Vec<(Pubkey, Option<Signature>)>;

#[orga]
pub struct Network {
    pub id: u32,
    pub connections: Map<Address, Connection>, /* TODO: use an eth address type
                                                * pub consensus_state: ConsensusState, */
}

#[orga]
impl Network {
    pub fn step(&mut self, active_sigset: &SignatorySet) -> Result<()> {
        let addrs: Vec<_> = self
            .connections
            .iter()?
            .map(|e| Ok(*e?.0))
            .collect::<Result<_>>()?;
        for addr in addrs {
            let mut conn = self.connections.get_mut(addr)?.unwrap();
            conn.step(active_sigset)?;
        }

        Ok(())
    }

    pub fn take_pending(&mut self) -> Result<Vec<(Dest, Coin<Nbtc>, Identity)>> {
        let addrs: Vec<_> = self
            .connections
            .iter()?
            .map(|e| Ok(*e?.0))
            .collect::<Result<_>>()?;
        let mut pending = vec![];
        for addr in addrs {
            let mut conn = self.connections.get_mut(addr)?.unwrap();
            pending.extend(conn.take_pending()?);
        }
        Ok(pending)
    }

    pub fn connection(&self, connection: Address) -> Result<Ref<Connection>> {
        Ok(self
            .connections
            .get(connection)?
            .ok_or_else(|| Error::App("Unknown connection".to_string()))?)
    }

    pub fn connection_mut(&mut self, connection: Address) -> Result<ChildMut<Address, Connection>> {
        Ok(self
            .connections
            .get_mut(connection)?
            .ok_or_else(|| Error::App("Unknown connection".to_string()))?)
    }

    pub fn update_consensus_state(&mut self, consensus_proof: ConsensusProof) -> Result<()> {
        // self.consensus_state = consensus_proof.verify(&self.consensus_state)?;

        Ok(())
    }
}

#[orga]
pub struct Connection {
    pub chain_id: u32,
    pub bridge_contract: Address,
    pub token_contract: Address,
    pub valset_interval: u64,

    pub message_index: u64,
    pub batch_index: u64,
    pub valset_index: u64,
    pub return_index: u64,

    pub emergency_disbursal_total: u64,
    pub emergency_disbursal_balances: Map<Adapter<Script>, u64>,

    pub outbox: Deque<OutMessage>,
    pub pending: Deque<(Dest, Coin<Nbtc>, Identity)>,
    pub coins: Coin<Nbtc>,
    pub valset: SignatorySet,
}

#[orga]
impl Connection {
    pub fn new(
        chain_id: u32,
        bridge_contract: Address,
        token_contract: Address,
        mut valset: SignatorySet,
    ) -> Self {
        valset.normalize_vp(u32::MAX as u64);
        Self {
            chain_id,
            bridge_contract,
            token_contract,
            outbox: Deque::new(),
            message_index: 1,
            batch_index: 0,
            valset_index: 0,
            return_index: 0,
            coins: Coin::default(),
            valset_interval: VALSET_INTERVAL,
            valset,
            pending: Deque::new(),
            emergency_disbursal_balances: Map::new(),
            emergency_disbursal_total: 0,
        }
    }

    // TODO: method to return pending nbtc transfers

    pub fn step(&mut self, active_sigset: &SignatorySet) -> Result<()> {
        if active_sigset.create_time - self.valset.create_time >= self.valset_interval
            && self.valset.index != active_sigset.index
        {
            self.update_valset(active_sigset.clone())?;
        }

        Ok(())
    }

    pub fn validate_transfer(&self, dest: Address, amount: u64) -> Result<()> {
        let fee_amount = APPROX_TRANSFER_GAS * GAS_PRICE;
        if amount < fee_amount {
            return Err(Error::App("Insufficient funds for fee".to_string()).into());
        }

        if dest == Address::NULL {
            return Err(Error::App("Invalid Ethereum address".to_string()).into());
        }

        Ok(())
    }

    pub fn transfer(&mut self, dest: Address, coins: Coin<Nbtc>) -> Result<()> {
        let amount: u64 = coins.amount.into();
        self.validate_transfer(dest, amount)?;

        let fee_amount = APPROX_TRANSFER_GAS * GAS_PRICE;
        let amount = amount - fee_amount;

        // TODO: batch transfers
        let transfer = Transfer {
            dest,
            amount,
            fee_amount,
        };
        let transfers = vec![transfer].try_into().unwrap();
        let timeout = u64::MAX; // TODO: set based on current ethereum height, or let user specify

        self.coins.give(coins)?;
        self.batch_index += 1;
        self.push_outbox(OutMessageArgs::Batch {
            transfers,
            timeout,
            batch_index: self.batch_index,
        })?;

        Ok(())
    }

    pub fn validate_contract_call(
        &self,
        max_gas: u64,
        fallback_address: Address,
        amount: u64,
    ) -> Result<()> {
        if fallback_address == Address::NULL {
            return Err(Error::App("Invalid Ethereum address".to_string()).into());
        }

        let fee_amount = (APPROX_CALL_GAS + max_gas) * GAS_PRICE;
        if amount < fee_amount {
            return Err(Error::App("Insufficient funds for fee".to_string()).into());
        }

        Ok(())
    }

    pub fn call_contract(
        &mut self,
        // TODO: ethaddress type
        contract_address: [u8; 20],
        data: LengthVec<u16, u8>,
        max_gas: u64,
        // TODO: ethaddress type
        fallback_address: [u8; 20],
        coins: Coin<Nbtc>,
    ) -> Result<()> {
        let transfer_amount: u64 = coins.amount.into();
        self.validate_contract_call(max_gas, fallback_address.into(), transfer_amount)?;

        let fee_amount = (APPROX_CALL_GAS + max_gas) * GAS_PRICE;
        let transfer_amount = transfer_amount - fee_amount;

        self.coins.give(coins)?;
        self.push_outbox(OutMessageArgs::ContractCall {
            contract_address,
            data,
            max_gas,
            fallback_address,
            transfer_amount,
            fee_amount,
            message_index: self.message_index + if self.outbox.is_empty() { 0 } else { 1 },
        })
    }

    fn update_valset(&mut self, mut new_valset: SignatorySet) -> Result<()> {
        new_valset.normalize_vp(u32::MAX as u64);
        self.valset_index += 1;
        self.push_outbox(OutMessageArgs::UpdateValset(
            self.valset_index,
            new_valset.clone(),
        ))?;
        self.valset = new_valset;

        Ok(())
    }

    fn push_outbox(&mut self, msg: OutMessageArgs) -> Result<()> {
        let hash = self.message_hash(&msg);
        let mut sigs = ThresholdSig::from_sigset(&self.valset)?;
        sigs.threshold = u32::MAX as u64 * 2 / 3;
        sigs.set_message(hash);
        let sigset_index = self.valset.index;

        if !self.outbox.is_empty() {
            self.message_index += 1;
        }
        self.outbox.push_back(OutMessage {
            sigs,
            msg,
            sigset_index,
        })?;

        Ok(())
    }

    pub fn take_pending(&mut self) -> Result<Vec<(Dest, Coin<Nbtc>, Identity)>> {
        let mut pending = Vec::new();
        while let Some(entry) = self.pending.pop_front()? {
            pending.push(entry.into_inner());
        }
        Ok(pending)
    }

    #[call]
    pub fn sign(&mut self, msg_index: u64, pubkey: Pubkey, sig: Signature) -> Result<()> {
        exempt_from_fee()?;

        let mut msg = self.get_mut(msg_index)?;
        msg.sigs.sign(pubkey, sig)?;
        Ok(())
    }

    pub fn relay_return(
        &mut self,
        network: u32,
        consensus_state: &ConsensusState,
        state_proof: StateProof,
    ) -> Result<()> {
        exempt_from_fee()?;

        #[cfg(not(test))]
        {
            // TODO: remove whitelisted relaying once we have proper proof verification
            let signer = orga::context::Context::resolve::<orga::plugins::Signer>()
                .ok_or_else(|| Error::Signer("No Signer context available".into()))?
                .signer
                .ok_or_else(|| Error::Coins("Call must be signed".into()))?;
            if signer.to_string().as_str() != WHITELISTED_RELAYER_ADDR {
                return Err(orga::Error::App(
                    "Only whitelisted relayers can relay returns".to_string(),
                )
                .into());
            }
        }

        for BridgeContractData {
            dest,
            amount,
            sender,
            index,
        } in state_proof.verify(consensus_state.state_root)?
        {
            if index != self.return_index {
                return Err(orga::Error::App("Return index does not match".to_string()).into());
            }

            let coins = self.coins.take(amount)?;
            let sender_id = Identity::EthAccount {
                network,
                connection: self.bridge_contract.bytes(),
                address: sender.bytes(),
            };
            match dest.parse() {
                Ok(dest) => self.pending.push_back((dest, coins, sender_id))?,
                Err(e) => {
                    log::debug!("failed to parse dest: {}, {}", dest.as_str(), e);
                    self.transfer(sender.into(), coins)?;
                }
            }
            self.return_index += 1;
        }

        // TODO: push return queue clear message

        Ok(())
    }

    pub fn adjust_emergency_disbursal_balance(
        &mut self,
        script: Adapter<Script>,
        difference: i64,
    ) -> Result<()> {
        let total_coins: u64 = self.coins.amount.into();
        if (self.emergency_disbursal_total as i128).saturating_add(difference as i128)
            > total_coins as i128
        {
            return Err(Error::App(
                "Exceeded balance in emergency disbursal distribution".to_string(),
            )
            .into());
        }

        let mut balance = self
            .emergency_disbursal_balances
            .entry(script)?
            .or_default()?;

        let add = |a: u64, b: i64| {
            let a = a as i128;
            let b = b as i128;
            let sum = a.saturating_add(b);
            if sum < 0 || sum > u64::MAX as i128 {
                return Err(Error::App("Balance overflow".to_string()));
            }
            Ok(sum as u64)
        };

        *balance = add(*balance, difference)?;
        self.emergency_disbursal_total = add(self.emergency_disbursal_total, difference)?;

        Ok(())
    }

    #[query]
    pub fn get(&self, msg_index: u64) -> Result<Ref<OutMessage>> {
        let index = self.abs_index(msg_index)?;
        Ok(self.outbox.get(index)?.unwrap())
    }

    pub fn get_mut(&mut self, msg_index: u64) -> Result<ChildMut<u64, OutMessage>> {
        let index = self.abs_index(msg_index)?;
        Ok(self.outbox.get_mut(index)?.unwrap())
    }

    #[query]
    pub fn abs_index(&self, msg_index: u64) -> Result<u64> {
        let start_index = self.message_index + 1 - self.outbox.len();
        if self.outbox.is_empty() || msg_index > self.message_index || msg_index < start_index {
            return Err(Error::App("message index out of bounds".to_string()).into());
        }

        Ok(msg_index - start_index)
    }

    fn message_hash(&self, msg: &OutMessageArgs) -> [u8; 32] {
        sighash(match msg {
            OutMessageArgs::Batch {
                transfers,
                timeout,
                batch_index,
            } => batch_hash(
                self.chain_id,
                self.bridge_contract,
                *batch_index,
                transfers,
                self.token_contract,
                timeout,
            ),
            OutMessageArgs::ContractCall {
                contract_address,
                data,
                max_gas,
                fallback_address,
                transfer_amount,
                fee_amount,
                message_index,
            } => call_hash(
                self.chain_id,
                self.bridge_contract.into(),
                self.token_contract.into(),
                *contract_address,
                data,
                *message_index,
                *transfer_amount,
                *fee_amount,
            ),
            OutMessageArgs::UpdateValset(index, valset) => {
                checkpoint_hash(self.chain_id, self.bridge_contract, valset, *index)
            }
        })
    }

    // TODO: remove, this is a hack due to enum state issues in client
    #[query]
    pub fn needs_sig(&self, msg_index: u64, pubkey: Pubkey) -> Result<bool> {
        Ok(self.get(msg_index)?.sigs.needs_sig(pubkey)?)
    }

    #[query]
    pub fn get_sigs(&self, msg_index: u64) -> Result<Vec<(Pubkey, Option<Signature>)>> {
        let sigs = &self.get(msg_index)?.sigs;
        let data: BTreeSet<_> = sigs
            .sigs
            .iter()?
            .map(|entry| {
                let (pubkey, share) = entry?;
                Ok((share.power, pubkey, share.sig))
            })
            .collect::<Result<_>>()?;
        Ok(data
            .into_iter()
            .rev()
            .map(|(_, pk, sig)| (*pk, sig))
            .collect())
    }
}

#[orga]
#[derive(Debug)]
pub struct OutMessage {
    pub sigset_index: u32,
    pub sigs: ThresholdSig,
    pub msg: OutMessageArgs,
}

#[derive(Encode, Decode, Debug, Clone, Serialize)]
pub enum OutMessageArgs {
    Batch {
        transfers: LengthVec<u16, Transfer>,
        timeout: u64,
        batch_index: u64,
    },
    ContractCall {
        // TODO: ethaddress type
        #[serde(with = "SerHex::<StrictPfx>")]
        contract_address: [u8; 20],
        data: LengthVec<u16, u8>,
        max_gas: u64,
        // TODO: ethaddress type
        #[serde(with = "SerHex::<StrictPfx>")]
        fallback_address: [u8; 20],
        transfer_amount: u64, // TODO: this shouldn't be necessary
        fee_amount: u64,
        message_index: u64,
    },
    UpdateValset(u64, SignatorySet),
}

impl FieldQuery for OutMessageArgs {
    fn field_query(&self, _query: Self::FieldQuery) -> orga::Result<()> {
        Ok(())
    }
}
impl MethodQuery for OutMessageArgs {
    fn method_query(&self, _query: Self::MethodQuery) -> orga::Result<()> {
        Ok(())
    }
}
impl Default for OutMessageArgs {
    fn default() -> Self {
        // TODO: shouldn't need default for all state types
        Self::Batch {
            transfers: Default::default(),
            timeout: Default::default(),
            batch_index: Default::default(),
        }
    }
}
impl State for OutMessageArgs {
    fn attach(&mut self, _store: Store) -> orga::Result<()> {
        Ok(())
    }
    fn field_keyop(_field_name: &str) -> Option<orga::describe::KeyOp> {
        None
    }
    fn flush<W: std::io::Write>(self, out: &mut W) -> orga::Result<()> {
        Ok(self.encode_into(out)?)
    }
    fn load(_store: Store, bytes: &mut &[u8]) -> orga::Result<Self> {
        Ok(Self::decode(bytes)?)
    }
}
impl Migrate for OutMessageArgs {
    fn migrate(_src: Store, _dest: Store, bytes: &mut &[u8]) -> orga::Result<Self> {
        Ok(Self::decode(bytes)?)
    }
}
impl Describe for OutMessageArgs {
    fn describe() -> orga::describe::Descriptor {
        <()>::describe()
    }
}

pub fn call_hash(
    chain_id: u32,
    bridge_contract: [u8; 20],
    token_contract: [u8; 20],
    dest_contract: [u8; 20],
    data: &[u8],
    nonce_id: u64,
    transfer_amount: u64,
    fee_amount: u64,
) -> [u8; 32] {
    let bytes = (
        uint256(chain_id as u64),
        addr_to_bytes32(bridge_contract.into()),
        bytes32(b"logicCall").unwrap(),
        vec![transfer_amount],
        vec![addr_to_bytes32(token_contract.into())],
        vec![fee_amount],
        vec![addr_to_bytes32(token_contract.into())],
        addr_to_bytes32(dest_contract.into()),
        data,
        u64::MAX,
        uint256(nonce_id),
        uint256(1),
    )
        .abi_encode_params();

    keccak256(bytes).0
}

#[cfg(feature = "ethereum-full")]
#[allow(clippy::too_many_arguments)]
pub fn logic_call_args(
    transfer_amount: u64,
    fee_amount: u64,
    token_contract: [u8; 20],
    dest_contract: [u8; 20],
    data: &[u8],
    max_gas: u64,
    fallback_address: [u8; 20],
    nonce_id: u64,
) -> LogicCallArgs {
    LogicCallArgs {
        transferAmounts: vec![alloy_core::primitives::U256::from(transfer_amount)],
        transferTokenContracts: vec![alloy_core::primitives::Address::from_slice(&token_contract)],
        feeAmounts: vec![alloy_core::primitives::U256::from(fee_amount)],
        feeTokenContracts: vec![alloy_core::primitives::Address::from_slice(&token_contract)],
        logicContractAddress: alloy_core::primitives::Address::from_slice(&dest_contract),
        fallbackAddress: alloy_core::primitives::Address::from_slice(&fallback_address),
        maxGas: alloy_core::primitives::U256::from(max_gas),
        payload: alloy_core::primitives::Bytes::from(data.to_vec()),
        timeOut: alloy_core::primitives::U256::from(u64::MAX),
        invalidationId: alloy_core::primitives::FixedBytes::from(uint256(nonce_id)), /* TODO: set
                                                                                      * in msg */
        invalidationNonce: alloy_core::primitives::U256::from(1),
    }
}

#[orga]
#[derive(Debug, Clone)]
pub struct Transfer {
    pub dest: Address,
    pub amount: u64,
    pub fee_amount: u64,
}

pub fn checkpoint_hash(
    chain_id: u32,
    bridge_contract: Address,
    valset: &SignatorySet,
    valset_index: u64,
) -> [u8; 32] {
    let bytes = (
        uint256(chain_id as u64),
        addr_to_bytes32(bridge_contract),
        bytes32(b"checkpoint").unwrap(),
        uint256(valset_index),
        valset
            .eth_addresses()
            .iter()
            .cloned()
            .map(addr_to_bytes32)
            .collect::<Vec<_>>(),
        valset
            .signatories
            .iter()
            .map(|s| s.voting_power)
            .collect::<Vec<_>>(),
        [0u8; 20],
        [0u8; 32],
    )
        .abi_encode_params();
    keccak256(bytes).0
}

pub fn batch_hash(
    chain_id: u32,
    bridge_contract: Address,
    batch_index: u64,
    transfers: &LengthVec<u16, Transfer>,
    token_contract: Address,
    timeout: &u64,
) -> [u8; 32] {
    let dests = transfers
        .iter()
        .map(|t| addr_to_bytes32(t.dest))
        .collect::<Vec<_>>();
    let amounts = transfers.iter().map(|t| t.amount).collect::<Vec<_>>();
    let fees = transfers.iter().map(|t| t.fee_amount).collect::<Vec<_>>();

    let bytes = (
        uint256(chain_id as u64),
        addr_to_bytes32(bridge_contract),
        bytes32(b"transactionBatch").unwrap(),
        amounts,
        dests,
        fees,
        batch_index,
        addr_to_bytes32(token_contract),
        timeout,
    )
        .abi_encode_params();

    keccak256(bytes).0
}

pub fn sighash(message: [u8; 32]) -> [u8; 32] {
    let mut bytes = b"\x19Ethereum Signed Message:\n32".to_vec();
    bytes.extend_from_slice(&message);

    keccak256(bytes).0
}

pub fn to_eth_sig(
    sig: &bitcoin::secp256k1::ecdsa::Signature,
    pubkey: &PublicKey,
    msg: &Message,
) -> (u8, [u8; 32], [u8; 32]) {
    let secp = Secp256k1::new();

    let rs = sig.serialize_compact();

    let mut recid = None;
    for i in 0..=1 {
        let sig =
            RecoverableSignature::from_compact(&rs, RecoveryId::from_i32(i).unwrap()).unwrap();
        let pk = secp.recover_ecdsa(msg, &sig).unwrap();
        if pk == *pubkey {
            recid = Some(i);
            break;
        }
    }
    let v = recid.unwrap() as u8 + 27;

    let mut r = [0; 32];
    r.copy_from_slice(&rs[0..32]);

    let mut s = [0; 32];
    s.copy_from_slice(&rs[32..]);

    (v, r, s)
}

pub fn bytes32(bytes: &[u8]) -> Result<[u8; 32]> {
    if bytes.len() > 32 {
        return Err(Error::App("bytes too long".to_string()).into());
    }

    let mut padded = [0; 32];
    padded[..bytes.len()].copy_from_slice(bytes);
    Ok(padded)
}

pub fn uint256(n: u64) -> [u8; 32] {
    let mut bytes = [0; 32];
    bytes[24..].copy_from_slice(&n.to_be_bytes());
    bytes
}

pub fn addr_to_bytes32(addr: Address) -> [u8; 32] {
    let mut bytes = [0; 32];
    bytes[12..].copy_from_slice(&addr.bytes());
    bytes
}

impl SignatorySet {
    pub fn eth_addresses(&self) -> Vec<Address> {
        self.signatories
            .iter()
            .map(|s| {
                let pk = PublicKey::from_slice(s.pubkey.as_slice()).unwrap();
                let mut uncompressed = [0; 64];
                uncompressed.copy_from_slice(&pk.serialize_uncompressed()[1..]);
                Address::from_pubkey_eth(uncompressed)
            })
            .collect()
    }

    pub fn normalize_vp(&mut self, total: u64) {
        let adjust = |n: u64| (n as u128 * total as u128 / self.present_vp as u128) as u64;

        for s in self.signatories.iter_mut() {
            s.voting_power = adjust(s.voting_power);
        }
        self.possible_vp = adjust(self.possible_vp);
        self.present_vp = total;
    }

    #[cfg(feature = "ethereum-full")]
    pub fn to_abi(&self, nonce: u64) -> ValsetArgs {
        ValsetArgs {
            valsetNonce: alloy_core::primitives::U256::from(nonce),
            validators: self
                .eth_addresses()
                .iter()
                .map(|a| alloy_core::primitives::Address::from_slice(&a.bytes()))
                .collect(),
            powers: self
                .signatories
                .iter()
                .map(|s| alloy_core::primitives::U256::from(s.voting_power))
                .collect(),
            rewardToken: alloy_core::primitives::Address::default(),
            rewardAmount: alloy_core::primitives::U256::default(),
        }
    }
}

#[cfg(feature = "ethereum-full")]
sol!(
    #[allow(missing_docs)]
    #[sol(rpc)]
    token_contract,
    "src/ethereum/contracts/CosmosERC20.json",
);

#[cfg(all(test, feature = "ethereum-full"))]
mod tests {
    use alloy_core::sol_types::SolEvent;
    use alloy_node_bindings::Anvil;
    use alloy_provider::ProviderBuilder;
    use bitcoin::{
        secp256k1::{Message, Secp256k1, SecretKey},
        util::bip32::{ExtendedPrivKey, ExtendedPubKey},
    };
    use orga::{coins::Symbol, context::Context, plugins::Paid};

    use crate::bitcoin::{
        signatory::{derive_pubkey, Signatory},
        threshold_sig::Pubkey,
    };

    use super::*;

    #[test]
    fn checkpoint_fixture() {
        let secp = Secp256k1::new();

        let privkey = SecretKey::from_slice(&bytes32(b"test").unwrap()).unwrap();
        let pubkey = privkey.public_key(&secp);

        let valset = SignatorySet {
            index: 0,
            signatories: vec![Signatory {
                pubkey: pubkey.into(),
                voting_power: 10_000_000_000,
            }],
            create_time: 0,
            present_vp: 10_000_000_000,
            possible_vp: 10_000_000_000,
        };

        assert_eq!(
            hex::encode(checkpoint_hash(123, [123; 20].into(), &valset, 0)),
            "61fe378d7a8aac20d5882ff4696d9c14c0db93b583fcd25f0616ce5187efae69",
        );

        let valset2 = SignatorySet {
            index: 0,
            signatories: vec![Signatory {
                pubkey: pubkey.into(),
                voting_power: 10_000_000_001,
            }],
            create_time: 0,
            present_vp: 10_000_000_001,
            possible_vp: 10_000_000_001,
        };

        let updated_checkpoint = checkpoint_hash(123, [123; 20].into(), &valset2, 1);
        assert_eq!(
            hex::encode(updated_checkpoint),
            "0b73bc9926c210f36673973a0ecb0a5f337ca1c7f99ba44ecf3624c891a8ab2b",
        );

        let valset_update_sighash = sighash(updated_checkpoint);
        let msg = Message::from_slice(&valset_update_sighash).unwrap();
        let sig = secp.sign_ecdsa(&msg, &privkey);
        let vrs = to_eth_sig(&sig, &pubkey, &msg);

        assert_eq!(vrs.0, 27);
        assert_eq!(
            hex::encode(vrs.1),
            "060215a246c6439b1ba1cf29577936ef20912e9e97b44326fd063b22221f69d8",
        );
        assert_eq!(
            hex::encode(vrs.2),
            "24d9924b969a742b877831a43b14e0ea88886308ecf0e37ee70a096346966a43",
        );
    }

    #[test]
    fn indices() {
        let secp = Secp256k1::new();

        let privkey = SecretKey::from_slice(&bytes32(b"test").unwrap()).unwrap();
        let pubkey = privkey.public_key(&secp);

        let valset = SignatorySet {
            index: 10,
            signatories: vec![Signatory {
                pubkey: pubkey.into(),
                voting_power: 10_000_000_000,
            }],
            create_time: 0,
            present_vp: 10_000_000_000,
            possible_vp: 10_000_000_000,
        };

        let mut ethereum = Connection::new(123, Address::NULL, Address::NULL, valset);
        assert_eq!(ethereum.batch_index, 0);
        assert_eq!(ethereum.valset_index, 0);
        assert_eq!(ethereum.message_index, 1);
        assert_eq!(ethereum.outbox.len(), 0);

        let valset2 = SignatorySet {
            index: 11,
            signatories: vec![Signatory {
                pubkey: pubkey.into(),
                voting_power: 10_000_000_001,
            }],
            create_time: 1_000_000_000,
            present_vp: 10_000_000_001,
            possible_vp: 10_000_000_001,
        };
        ethereum.step(&valset2).unwrap();
        assert_eq!(ethereum.batch_index, 0);
        assert_eq!(ethereum.valset_index, 1);
        assert_eq!(ethereum.message_index, 1);
        assert_eq!(ethereum.outbox.len(), 1);

        let valset2 = SignatorySet {
            index: 12,
            signatories: vec![Signatory {
                pubkey: pubkey.into(),
                voting_power: 10_000_000_002,
            }],
            create_time: 2_000_000_000,
            present_vp: 10_000_000_002,
            possible_vp: 10_000_000_002,
        };
        ethereum.step(&valset2).unwrap();
        assert_eq!(ethereum.batch_index, 0);
        assert_eq!(ethereum.valset_index, 2);
        assert_eq!(ethereum.message_index, 2);
        assert_eq!(ethereum.outbox.len(), 2);
    }

    #[test]
    fn ss_normalize_vp() {
        let mut valset = SignatorySet {
            index: 0,
            signatories: vec![
                Signatory {
                    pubkey: Pubkey::new([2; 33]).unwrap(),
                    voting_power: 10,
                },
                Signatory {
                    pubkey: Pubkey::new([2; 33]).unwrap(),
                    voting_power: 20,
                },
                Signatory {
                    pubkey: Pubkey::new([2; 33]).unwrap(),
                    voting_power: 30,
                },
            ],
            create_time: 0,
            present_vp: 60,
            possible_vp: 60,
        };

        valset.normalize_vp(6);
        assert_eq!(valset.signatories[0].voting_power, 1);
        assert_eq!(valset.signatories[1].voting_power, 2);
        assert_eq!(valset.signatories[2].voting_power, 3);
        assert_eq!(valset.possible_vp, 6);
        assert_eq!(valset.present_vp, 6);

        valset.normalize_vp(u32::MAX as u64);
        assert_eq!(valset.signatories[0].voting_power, 715_827_882);
        assert_eq!(valset.signatories[1].voting_power, 1_431_655_765);
        assert_eq!(valset.signatories[2].voting_power, 2_147_483_647);
        assert_eq!(valset.possible_vp, u32::MAX as u64);
        assert_eq!(valset.present_vp, u32::MAX as u64);
    }

    #[ignore]
    #[tokio::test]
    #[serial_test::serial]
    async fn valset_update() {
        Context::add(Paid::default());

        let secp = Secp256k1::new();

        let xpriv = ExtendedPrivKey::new_master(bitcoin::Network::Regtest, &[0]).unwrap();
        let xpub = ExtendedPubKey::from_priv(&secp, &xpriv);

        let valset = SignatorySet {
            index: 0,
            signatories: vec![Signatory {
                pubkey: derive_pubkey(&secp, xpub.into(), 0).unwrap().into(),
                voting_power: 10_000_000_000,
            }],
            create_time: 0,
            present_vp: 10_000_000_000,
            possible_vp: 10_000_000_000,
        };

        let bridge_addr = {
            let decoded = hex::decode("5FbDB2315678afecb367f032d93F642f64180aa3").unwrap();
            let mut data = [0; 20];
            data.copy_from_slice(decoded.as_slice());
            Address::from(data)
        };
        // TODO: token contract
        let mut conn = Connection::new(123, bridge_addr, bridge_addr, valset);
        let valset = conn.valset.clone();

        let new_valset = SignatorySet {
            index: 1,
            signatories: vec![Signatory {
                pubkey: derive_pubkey(&secp, xpub.into(), 1).unwrap().into(),
                voting_power: 10_000_000_000,
            }],
            create_time: 1_000_000_000,
            present_vp: 10_000_000_000,
            possible_vp: 10_000_000_000,
        };
        conn.update_valset(new_valset).unwrap();
        let new_valset = conn.valset.clone();
        assert_eq!(conn.outbox.len(), 1);
        assert_eq!(conn.message_index, 1);

        let msg = conn.get(1).unwrap().sigs.message;
        let sig = crate::bitcoin::signer::sign(&Secp256k1::signing_only(), &xpriv, &[(msg, 0)])
            .unwrap()[0];
        let pubkey = derive_pubkey(&secp, xpub.into(), 0).unwrap();
        conn.sign(1, pubkey.into(), sig).unwrap();
        assert!(conn.get(1).unwrap().sigs.signed());

        let anvil = Anvil::new().try_spawn().unwrap();
        let rpc_url = anvil.endpoint().parse().unwrap();
        let provider = ProviderBuilder::new().on_http(rpc_url);

        let contract = bridge_contract::deploy(
            provider,
            alloy_core::primitives::Address::from_slice(&[0; 20]),
            valset
                .eth_addresses()
                .iter()
                .map(|a| alloy_core::primitives::Address::from_slice(&a.bytes()))
                .collect(),
            valset
                .signatories
                .iter()
                .map(|s| alloy_core::primitives::U256::from(s.voting_power))
                .collect(),
        )
        .await
        .unwrap();

        let sigs: Vec<_> = conn
            .get(1)
            .unwrap()
            .sigs
            .sigs()
            .unwrap()
            .into_iter()
            .map(|(pk, sig)| {
                let (v, r, s) = to_eth_sig(
                    &bitcoin::secp256k1::ecdsa::Signature::from_compact(&sig.0).unwrap(),
                    &bitcoin::secp256k1::PublicKey::from_slice(pk.as_slice()).unwrap(),
                    &Message::from_slice(&msg).unwrap(),
                );
                bridge_contract::Signature {
                    v,
                    r: r.into(),
                    s: s.into(),
                }
            })
            .collect();

        dbg!(contract
            .updateValset(new_valset.to_abi(1), valset.to_abi(0), sigs.clone())
            .into_transaction_request());
        dbg!(contract
            .updateValset(new_valset.to_abi(1), valset.to_abi(0), sigs)
            .send()
            .await
            .unwrap()
            .get_receipt()
            .await
            .unwrap());

        Context::remove::<Paid>();
    }

    #[test]
    fn create_connection() -> Result<()> {
        let mut ethereum = Ethereum::default();

        let secp = Secp256k1::new();

        let xpriv = ExtendedPrivKey::new_master(bitcoin::Network::Regtest, &[0]).unwrap();
        let xpub = ExtendedPubKey::from_priv(&secp, &xpriv);

        let valset = SignatorySet {
            index: 0,
            signatories: vec![Signatory {
                pubkey: derive_pubkey(&secp, xpub.into(), 0).unwrap().into(),
                voting_power: 10_000_000_000,
            }],
            create_time: 0,
            present_vp: 10_000_000_000,
            possible_vp: 10_000_000_000,
        };

        let bridge_contract = Address::NULL;
        let token_contract = Address::NULL;
        let chain_id = 1337;

        ethereum.networks.insert(
            chain_id,
            Network {
                id: chain_id,
                connections: Default::default(),
            },
        )?;

        ethereum.create_connection(chain_id, bridge_contract, token_contract, valset.clone())?;

        let other_token_contract = Address::from([123; 20]);

        // a connection can't be created for the same chain id and bridge contract
        assert!(ethereum
            .create_connection(chain_id, bridge_contract, other_token_contract, valset)
            .is_err());

        Ok(())
    }

    #[ignore]
    #[tokio::test]
    #[serial_test::serial]
    async fn transfer() {
        Context::add(Paid::default());

        let secp = Secp256k1::new();

        let xpriv = ExtendedPrivKey::new_master(bitcoin::Network::Regtest, &[0]).unwrap();
        let xpub = ExtendedPubKey::from_priv(&secp, &xpriv);

        let mut valset = SignatorySet {
            index: 0,
            signatories: vec![Signatory {
                pubkey: derive_pubkey(&secp, xpub.into(), 0).unwrap().into(),
                voting_power: 10_000_000_000,
            }],
            create_time: 0,
            present_vp: 10_000_000_000,
            possible_vp: 10_000_000_000,
        };
        valset.normalize_vp(u32::MAX as u64);

        let anvil = Anvil::new().try_spawn().unwrap();
        let provider = ProviderBuilder::new()
            .with_recommended_fillers()
            .on_anvil_with_wallet();

        let contract = bridge_contract::deploy(
            provider,
            alloy_core::primitives::Address::from_slice(&[0; 20]),
            valset
                .eth_addresses()
                .iter()
                .map(|a| alloy_core::primitives::Address::from_slice(&a.bytes()))
                .collect(),
            valset
                .signatories
                .iter()
                .map(|s| alloy_core::primitives::U256::from(s.voting_power))
                .collect(),
        )
        .await
        .unwrap();

        let receipt = dbg!(contract
            .deployERC20(
                "usat".to_string(),
                "nBTC".to_string(),
                "nBTC".to_string(),
                14,
            )
            .send()
            .await
            .unwrap()
            .get_receipt()
            .await
            .unwrap());
        let mut token_contract_addr = None;
        for log in receipt.inner.logs().into_iter() {
            let res = bridge_contract::ERC20DeployedEvent::decode_log_data(log.data(), true);
            if let Ok(e) = res {
                token_contract_addr = Some(e._tokenContract);
                println!("{}", e._tokenContract);
            }
        }

        let mut ethereum = Connection::new(
            123,
            contract.address().0 .0.into(),
            token_contract_addr.unwrap().0 .0.into(),
            valset,
        );
        println!(
            "{} {}",
            hex::encode(ethereum.valset.eth_addresses()[0].bytes()),
            ethereum.valset.signatories[0].voting_power
        );

        ethereum
            .transfer(anvil.addresses()[0].0 .0.into(), Nbtc::mint(1_000_000))
            .unwrap();
        assert_eq!(ethereum.outbox.len(), 1);
        assert_eq!(ethereum.batch_index, 1);
        assert_eq!(ethereum.message_index, 1);

        let msg = ethereum.get(1).unwrap().sigs.message;
        let data = ethereum.get(1).unwrap().msg.clone();
        let sig = crate::bitcoin::signer::sign(&Secp256k1::signing_only(), &xpriv, &[(msg, 0)])
            .unwrap()[0];
        let pubkey = derive_pubkey(&secp, xpub.into(), 0).unwrap();
        ethereum.sign(1, pubkey.into(), sig).unwrap();
        assert!(ethereum.get(1).unwrap().sigs.signed());

        let sigs: Vec<_> = ethereum
            .get(1)
            .unwrap()
            .sigs
            .sigs()
            .unwrap()
            .into_iter()
            .map(|(pk, sig)| {
                let (v, r, s) = to_eth_sig(
                    &bitcoin::secp256k1::ecdsa::Signature::from_compact(&sig.0).unwrap(),
                    &bitcoin::secp256k1::PublicKey::from_slice(pk.as_slice()).unwrap(),
                    &Message::from_slice(&msg).unwrap(),
                );
                bridge_contract::Signature {
                    v,
                    r: r.into(),
                    s: s.into(),
                }
            })
            .collect();

        //submitBatch(currentValset, sigs, amounts, destinations, fees, batchNonce,
        // tokenContract, batchTimeout)
        if let OutMessageArgs::Batch {
            transfers,
            timeout,
            batch_index,
        } = data
        {
            dbg!(contract
                .submitBatch(
                    ethereum.valset.to_abi(ethereum.valset_index),
                    sigs.clone(),
                    transfers
                        .iter()
                        .map(|t| alloy_core::primitives::U256::from(t.amount))
                        .collect(),
                    transfers
                        .iter()
                        .map(|t| alloy_core::primitives::Address::from_slice(&t.dest.bytes()))
                        .collect(),
                    transfers
                        .iter()
                        .map(|t| alloy_core::primitives::U256::from(t.fee_amount))
                        .collect(),
                    alloy_core::primitives::U256::from(batch_index),
                    alloy_core::primitives::Address::from_slice(&ethereum.token_contract.bytes()),
                    alloy_core::primitives::U256::from(timeout),
                )
                .into_transaction_request());
            dbg!(contract
                .submitBatch(
                    ethereum.valset.to_abi(ethereum.valset_index),
                    sigs,
                    transfers
                        .iter()
                        .map(|t| alloy_core::primitives::U256::from(t.amount))
                        .collect(),
                    transfers
                        .iter()
                        .map(|t| alloy_core::primitives::Address::from_slice(&t.dest.bytes()))
                        .collect(),
                    transfers
                        .iter()
                        .map(|t| alloy_core::primitives::U256::from(t.fee_amount))
                        .collect(),
                    alloy_core::primitives::U256::from(batch_index),
                    alloy_core::primitives::Address::from_slice(&ethereum.token_contract.bytes()),
                    alloy_core::primitives::U256::from(timeout),
                )
                .send()
                .await
                .unwrap()
                .get_receipt()
                .await
                .unwrap());
        } else {
            unreachable!();
        };

        Context::remove::<Paid>();
    }

    #[tokio::test]
    #[serial_test::serial]
    async fn contract_call() {
        Context::add(Paid::default());

        let secp = Secp256k1::new();

        let xpriv = ExtendedPrivKey::new_master(bitcoin::Network::Regtest, &[0]).unwrap();
        let xpub = ExtendedPubKey::from_priv(&secp, &xpriv);

        let mut valset = SignatorySet {
            index: 0,
            signatories: vec![Signatory {
                pubkey: derive_pubkey(&secp, xpub.into(), 0).unwrap().into(),
                voting_power: 10_000_000_000,
            }],
            create_time: 0,
            present_vp: 10_000_000_000,
            possible_vp: 10_000_000_000,
        };
        valset.normalize_vp(u32::MAX as u64);

        let _anvil = Anvil::new().try_spawn().unwrap();
        let provider = ProviderBuilder::new()
            .with_recommended_fillers()
            .on_anvil_with_wallet();

        let contract = bridge_contract::deploy(
            provider,
            alloy_core::primitives::Address::from_slice(&[0; 20]),
            valset
                .eth_addresses()
                .iter()
                .map(|a| alloy_core::primitives::Address::from_slice(&a.bytes()))
                .collect(),
            valset
                .signatories
                .iter()
                .map(|s| alloy_core::primitives::U256::from(s.voting_power))
                .collect(),
        )
        .await
        .unwrap();

        let receipt = dbg!(contract
            .deployERC20(
                "usat".to_string(),
                "nBTC".to_string(),
                "nBTC".to_string(),
                14,
            )
            .send()
            .await
            .unwrap()
            .get_receipt()
            .await
            .unwrap());
        let mut token_contract_addr = None;
        for log in receipt.inner.logs().into_iter() {
            let res = bridge_contract::ERC20DeployedEvent::decode_log_data(log.data(), true);
            if let Ok(e) = res {
                token_contract_addr = Some(e._tokenContract);
                println!("{}", e._tokenContract);
            }
        }
        let token_contract_addr = token_contract_addr.unwrap().0 .0.into();

        let mut ethereum = Connection::new(
            123,
            contract.address().0 .0.into(),
            token_contract_addr,
            valset,
        );

        ethereum
            .call_contract(
                token_contract_addr.into(),
                bytes32(hex::decode("73b20547").unwrap().as_slice())
                    .unwrap()
                    .to_vec()
                    .try_into()
                    .unwrap(),
                10_000,
                [123; 20],
                Nbtc::mint(18_000_000_000),
            )
            .unwrap();
        assert_eq!(ethereum.outbox.len(), 1);
        assert_eq!(ethereum.message_index, 1);

        let msg = ethereum.get(1).unwrap().sigs.message;
        let data = ethereum.get(1).unwrap().msg.clone();
        let sig = crate::bitcoin::signer::sign(&Secp256k1::signing_only(), &xpriv, &[(msg, 0)])
            .unwrap()[0];
        let pubkey = derive_pubkey(&secp, xpub.into(), 0).unwrap();
        ethereum.sign(1, pubkey.into(), sig).unwrap();
        assert!(ethereum.get(1).unwrap().sigs.signed());

        let sigs: Vec<_> = ethereum
            .get(1)
            .unwrap()
            .sigs
            .sigs()
            .unwrap()
            .into_iter()
            .map(|(pk, sig)| {
                let (v, r, s) = to_eth_sig(
                    &bitcoin::secp256k1::ecdsa::Signature::from_compact(&sig.0).unwrap(),
                    &bitcoin::secp256k1::PublicKey::from_slice(pk.as_slice()).unwrap(),
                    &Message::from_slice(&msg).unwrap(),
                );
                bridge_contract::Signature {
                    v,
                    r: r.into(),
                    s: s.into(),
                }
            })
            .collect();

        if let OutMessageArgs::ContractCall {
            contract_address,
            data,
            transfer_amount,
            message_index,
            max_gas,
            fee_amount,
            fallback_address,
        } = data
        {
            dbg!(contract
                .submitLogicCall(
                    ethereum.valset.to_abi(ethereum.valset_index),
                    sigs,
                    logic_call_args(
                        transfer_amount,
                        fee_amount,
                        token_contract_addr.into(),
                        contract_address,
                        data.as_slice(),
                        max_gas,
                        fallback_address,
                        message_index
                    ),
                )
                .send()
                .await
                .unwrap()
                .get_receipt()
                .await
                .unwrap());
        } else {
            unreachable!();
        };

        Context::remove::<Paid>();
    }

    #[ignore]
    #[tokio::test]
    #[serial_test::serial]
    async fn return_queue() {
        Context::add(Paid::default());

        let secp = Secp256k1::new();

        let xpriv = ExtendedPrivKey::new_master(bitcoin::Network::Regtest, &[0]).unwrap();
        let xpub = ExtendedPubKey::from_priv(&secp, &xpriv);

        let mut valset = SignatorySet {
            index: 0,
            signatories: vec![Signatory {
                pubkey: derive_pubkey(&secp, xpub.into(), 0).unwrap().into(),
                voting_power: 10_000_000_000,
            }],
            create_time: 0,
            present_vp: 10_000_000_000,
            possible_vp: 10_000_000_000,
        };
        valset.normalize_vp(u32::MAX as u64);

        let anvil = Anvil::new().try_spawn().unwrap();
        let provider = ProviderBuilder::new()
            .with_recommended_fillers()
            .on_anvil_with_wallet();

        let contract = bridge_contract::deploy(
            &provider,
            alloy_core::primitives::Address::from_slice(&[0; 20]),
            valset
                .eth_addresses()
                .iter()
                .map(|a| alloy_core::primitives::Address::from_slice(&a.bytes()))
                .collect(),
            valset
                .signatories
                .iter()
                .map(|s| alloy_core::primitives::U256::from(s.voting_power))
                .collect(),
        )
        .await
        .unwrap();

        let receipt = dbg!(contract
            .deployERC20(
                "usat".to_string(),
                "nBTC".to_string(),
                "nBTC".to_string(),
                14,
            )
            .send()
            .await
            .unwrap()
            .get_receipt()
            .await
            .unwrap());
        let mut token_contract_addr = None;
        for log in receipt.inner.logs().into_iter() {
            let res = bridge_contract::ERC20DeployedEvent::decode_log_data(log.data(), true);
            if let Ok(e) = res {
                token_contract_addr = Some(e._tokenContract);
                println!("{}", e._tokenContract);
            }
        }
        let token_contract_addr = token_contract_addr.unwrap().0 .0.into();

        let mut ethereum = Connection::new(
            123,
            contract.address().0 .0.into(),
            token_contract_addr,
            valset,
        );

        ethereum
            .transfer(anvil.addresses()[0].0 .0.into(), Nbtc::mint(1_000_000))
            .unwrap();
        assert_eq!(ethereum.outbox.len(), 1);
        assert_eq!(ethereum.batch_index, 1);
        assert_eq!(ethereum.message_index, 1);
        assert_eq!(ethereum.coins.amount, 1_000_000);

        let msg = ethereum.get(1).unwrap().sigs.message;
        let data = ethereum.get(1).unwrap().msg.clone();
        let sig = crate::bitcoin::signer::sign(&Secp256k1::signing_only(), &xpriv, &[(msg, 0)])
            .unwrap()[0];
        let pubkey = derive_pubkey(&secp, xpub.into(), 0).unwrap();
        ethereum.sign(1, pubkey.into(), sig).unwrap();
        assert!(ethereum.get(1).unwrap().sigs.signed());

        let sigs: Vec<_> = ethereum
            .get(1)
            .unwrap()
            .sigs
            .sigs()
            .unwrap()
            .into_iter()
            .map(|(pk, sig)| {
                let (v, r, s) = to_eth_sig(
                    &bitcoin::secp256k1::ecdsa::Signature::from_compact(&sig.0).unwrap(),
                    &bitcoin::secp256k1::PublicKey::from_slice(pk.as_slice()).unwrap(),
                    &Message::from_slice(&msg).unwrap(),
                );
                bridge_contract::Signature {
                    v,
                    r: r.into(),
                    s: s.into(),
                }
            })
            .collect();

        if let OutMessageArgs::Batch {
            transfers,
            timeout,
            batch_index,
        } = data
        {
            dbg!(contract
                .submitBatch(
                    ethereum.valset.to_abi(ethereum.valset_index),
                    sigs,
                    transfers
                        .iter()
                        .map(|t| alloy_core::primitives::U256::from(t.amount))
                        .collect(),
                    transfers
                        .iter()
                        .map(|t| alloy_core::primitives::Address::from_slice(&t.dest.bytes()))
                        .collect(),
                    transfers
                        .iter()
                        .map(|t| alloy_core::primitives::U256::from(t.fee_amount))
                        .collect(),
                    alloy_core::primitives::U256::from(batch_index),
                    alloy_core::primitives::Address::from_slice(&ethereum.token_contract.bytes()),
                    alloy_core::primitives::U256::from(timeout),
                )
                .send()
                .await
                .unwrap()
                .get_receipt()
                .await
                .unwrap());
        } else {
            unreachable!();
        };

        let token_contract_client = token_contract::new(
            alloy_core::primitives::Address::from_slice(&token_contract_addr.bytes()),
            &provider,
        );

        dbg!(token_contract_client
            .approve(
                alloy_core::primitives::Address::from_slice(&ethereum.bridge_contract.bytes()),
                alloy_core::primitives::U256::from(u64::MAX),
            )
            .send()
            .await
            .unwrap()
            .get_receipt()
            .await
            .unwrap());

        dbg!(contract
            .sendToNomic(
                alloy_core::primitives::Address::from_slice(&ethereum.token_contract.bytes()),
                Address::from_pubkey([0; 33]).to_string(),
                alloy_core::primitives::U256::from(500_000),
            )
            .send()
            .await
            .unwrap()
            .get_receipt()
            .await
            .unwrap());

        assert_eq!(ethereum.return_index, 0);
        // TODO
        ethereum
            .relay_return(
                123,
                (),
                (),
                vec![(
                    0,
                    Dest::NativeAccount {
                        address: Address::from_pubkey([0; 33]),
                    }
                    .to_string()
                    .try_into()
                    .unwrap(),
                    500_000,
                    [0; 20],
                )]
                .try_into()
                .unwrap(),
            )
            .unwrap();
        assert_eq!(ethereum.return_index, 1);
        assert_eq!(ethereum.coins.amount, 500_000);

        Context::remove::<Paid>();
    }
}<|MERGE_RESOLUTION|>--- conflicted
+++ resolved
@@ -50,10 +50,10 @@
     bridge_contract,
     "src/ethereum/contracts/Nomic.json",
 );
-// #[cfg(feature = "ethereum-full")]
+#[cfg(feature = "ethereum-full")]
 use bridge_contract::{LogicCallArgs, ValsetArgs};
 
-// #[cfg(feature = "ethereum-full")]
+#[cfg(feature = "ethereum-full")]
 sol!(
     #[allow(missing_docs)]
     #[sol(rpc)]
@@ -63,18 +63,12 @@
 
 // TODO: message ttl/pruning
 // TODO: multi-token support
-// TODO: call fees
-// TODO: bounceback on failed transfers
-// TODO: fallback to address on failed contract calls
-
-<<<<<<< HEAD
+
 pub mod consensus;
-=======
 pub mod proofs;
-#[cfg(feature = "full")]
+#[cfg(feature = "ethereum-full")]
 pub mod relayer;
->>>>>>> 37da3a75
-#[cfg(feature = "full")]
+#[cfg(feature = "ethereum-full")]
 pub mod signer;
 
 pub const VALSET_INTERVAL: u64 = 60 * 60 * 24;
