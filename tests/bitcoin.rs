#![feature(async_closure)]
use bitcoin::blockdata::transaction::EcdsaSighashType;
use bitcoin::util::bip32::ExtendedPrivKey;
use bitcoin::Script;
use bitcoind::bitcoincore_rpc::json::{
    ImportMultiRequest, ImportMultiRequestScriptPubkey, ImportMultiRescanSince,
};
use bitcoind::bitcoincore_rpc::RpcApi;
use bitcoind::{BitcoinD, Conf};
use log::info;
use nomic::app::Dest;
use nomic::app::{InnerApp, Nom};
use nomic::bitcoin::adapter::Adapter;
use nomic::bitcoin::checkpoint::CheckpointStatus;
use nomic::bitcoin::header_queue::Config as HeaderQueueConfig;
use nomic::bitcoin::relayer::DepositAddress;
use nomic::bitcoin::relayer::Relayer;
use nomic::bitcoin::signer::Signer;
use nomic::bitcoin::Config as BitcoinConfig;
use nomic::error::{Error, Result};
use nomic::orga::Error as OrgaError;
use nomic::utils::*;
use nomic::utils::{
    declare_validator, poll_for_active_sigset, poll_for_blocks, populate_bitcoin_block, retry,
    setup_test_app, setup_test_signer, setup_time_context, test_bitcoin_client, NomicTestWallet,
};
use orga::abci::Node;
use orga::client::{
    wallet::{DerivedKey, Unsigned},
    AppClient,
};
use orga::coins::{Address, Amount};
use orga::encoding::Encode;
use orga::macros::build_call;
use orga::plugins::{load_privkey, MIN_FEE};
use orga::tendermint::client::HttpClient;
use rand::Rng;
use reqwest::StatusCode;
use serial_test::serial;
use std::collections::HashMap;
use std::str::FromStr;
use std::sync::mpsc::{Receiver, Sender};
use std::sync::Once;
use std::time::Duration;
use tempfile::tempdir;
use tokio::sync::mpsc;

static INIT: Once = Once::new();

fn app_client() -> AppClient<InnerApp, InnerApp, orga::tendermint::client::HttpClient, Nom, Unsigned>
{
    nomic::app_client("http://localhost:26657")
}

async fn generate_deposit_address(address: &Address) -> Result<DepositAddress> {
    info!("Generating deposit address for {}...", address);
    let (sigset, threshold) = app_client()
        .query(|app| {
            Ok((
                app.bitcoin.checkpoints.active_sigset()?,
                app.bitcoin.checkpoints.config.sigset_threshold,
            ))
        })
        .await?;
    let script = sigset.output_script(
        Dest::Address(*address).commitment_bytes()?.as_slice(),
        threshold,
    )?;

    Ok(DepositAddress {
        deposit_addr: bitcoin::Address::from_script(&script, bitcoin::Network::Regtest)
            .unwrap()
            .to_string(),
        sigset_index: sigset.index(),
    })
}

pub async fn broadcast_deposit_addr(
    dest_addr: String,
    sigset_index: u32,
    relayer: String,
    deposit_addr: String,
) -> Result<()> {
    info!("Broadcasting deposit address to relayer...");
    let dest_addr = dest_addr.parse().unwrap();

    let commitment = Dest::Address(dest_addr).encode()?;

    let url = format!("{}/address", relayer,);
    let client = reqwest::Client::new();
    let res = client
        .post(url)
        .query(&[
            ("sigset_index", &sigset_index.to_string()),
            ("deposit_addr", &deposit_addr),
        ])
        .body(commitment)
        .send()
        .await
        .unwrap();
    match res.status() {
        StatusCode::OK => Ok(()),
        _ => Err(Error::Relayer(format!(
            "Relayer response returned with error code: {}",
            res.status()
        ))),
    }
}

async fn set_recovery_address(nomic_account: NomicTestWallet) -> Result<()> {
    info!("Setting recovery address...");

    app_client()
        .with_wallet(nomic_account.wallet)
        .call(
            move |app| build_call!(app.accounts.take_as_funding((MIN_FEE).into())),
            move |app| {
                build_call!(app
                    .bitcoin
                    .set_recovery_script(Adapter::new(nomic_account.script.clone())))
            },
        )
        .await?;
    info!("Validator declared");
    Ok(())
}

async fn deposit_bitcoin(
    address: &Address,
    btc: bitcoin::Amount,
    wallet: &bitcoind::bitcoincore_rpc::Client,
) -> Result<()> {
    let deposit_address = generate_deposit_address(address).await.unwrap();

    broadcast_deposit_addr(
        address.to_string(),
        deposit_address.sigset_index,
        "http://localhost:8999".to_string(),
        deposit_address.deposit_addr.clone(),
    )
    .await
    .unwrap();

    wallet
        .send_to_address(
            &bitcoin::Address::from_str(&deposit_address.deposit_addr).unwrap(),
            btc,
            None,
            None,
            None,
            None,
            None,
            None,
        )
        .unwrap();

    Ok(())
}

async fn withdraw_bitcoin(
    nomic_account: &NomicTestWallet,
    amount: bitcoin::Amount,
    dest_address: &bitcoin::Address,
) -> Result<()> {
    let dest_script = nomic::bitcoin::adapter::Adapter::new(dest_address.script_pubkey());
    let usats = amount.to_sat() * 1_000_000;
    app_client()
        .with_wallet(nomic_account.wallet.clone())
        .call(
            move |app| build_call!(app.withdraw_nbtc(dest_script, Amount::from(usats))),
            |app| build_call!(app.app_noop()),
        )
        .await?;
    Ok(())
}

async fn get_signatory_script() -> Result<Script> {
    Ok(app_client()
        .query(|app: InnerApp| {
            let tx = app.bitcoin.checkpoints.emergency_disbursal_txs()?;
            Ok(tx[0].output[1].script_pubkey.clone())
        })
        .await?)
}

fn client_provider() -> AppClient<InnerApp, InnerApp, HttpClient, Nom, DerivedKey> {
    let val_priv_key = load_privkey().unwrap();
    let wallet = DerivedKey::from_secret_key(val_priv_key);
    app_client().with_wallet(wallet)
}

#[tokio::test]
#[serial]
#[ignore]
async fn bitcoin_test() {
    INIT.call_once(|| {
        pretty_env_logger::init();
        setup_time_context();
    });

    let mut conf = Conf::default();
    conf.args.push("-txindex");
    let bitcoind = BitcoinD::with_conf(bitcoind::downloaded_exe_path().unwrap(), &conf).unwrap();

    let block_data = populate_bitcoin_block(&bitcoind);

    let home = tempdir().unwrap();
    let path = home.into_path();

    let node_path = path.clone();
    let signer_path = path.clone();
    let header_relayer_path = path.clone();

    std::env::set_var("NOMIC_HOME_DIR", &path);

    let headers_config = HeaderQueueConfig {
        encoded_trusted_header: Adapter::new(block_data.block_header)
            .encode()
            .unwrap()
            .try_into()
            .unwrap(),
        trusted_height: block_data.height,
        retargeting: false,
        min_difficulty_blocks: true,
        max_length: 59,
        ..Default::default()
    };
    let funded_accounts = setup_test_app(&path, 4, Some(headers_config), None, None);

    let node = Node::<nomic::app::App>::new(node_path, Some("nomic-e2e"), Default::default());
    let node_child = node.await.run().await.unwrap();

    let rpc_addr = "http://localhost:26657".to_string();

    let mut relayer = Relayer::new(test_bitcoin_client(&bitcoind), rpc_addr.clone());
    let headers = relayer.start_header_relay();

    let relayer = Relayer::new(test_bitcoin_client(&bitcoind), rpc_addr.clone());
    let deposits = relayer.start_deposit_relay(&header_relayer_path);

    let mut relayer = Relayer::new(test_bitcoin_client(&bitcoind), rpc_addr.clone());
    let checkpoints = relayer.start_checkpoint_relay();

    let mut relayer = Relayer::new(test_bitcoin_client(&bitcoind), rpc_addr.clone());
    let disbursal = relayer.start_emergency_disbursal_transaction_relay();

    let mut relayer = Relayer::new(test_bitcoin_client(&bitcoind), rpc_addr.clone());
    let checkpoint_conf = relayer.start_checkpoint_conf_relay();

    let signer = async {
        tokio::time::sleep(Duration::from_secs(20)).await;
        setup_test_signer(&signer_path, client_provider)
            .start()
            .await
    };

    let (tx, mut rx) = mpsc::channel(100);
    let shutdown_listener = async {
        rx.recv().await;
        Err::<(), Error>(Error::Test("Signer shutdown initiated".to_string()))
    };

    let slashable_signer = async {
        tokio::time::sleep(Duration::from_secs(30)).await;
        let seed: [u8; 32] = rand::thread_rng().gen();
        let xpriv = ExtendedPrivKey::new_master(bitcoin::Network::Testnet, seed.as_slice())?;
        let privkey_bytes = funded_accounts[2].privkey.secret_bytes();
        let privkey = orga::secp256k1::SecretKey::from_slice(&privkey_bytes).unwrap();
        let signer = Signer::new(
            address_from_privkey(&funded_accounts[2].privkey),
            xpriv,
            0.1,
            1.0,
            None,
            || {
                let wallet = DerivedKey::from_secret_key(privkey);
                app_client().with_wallet(wallet)
            },
        )
        .start();

        match futures::try_join!(signer, shutdown_listener) {
            Err(Error::Test(_)) | Ok(_) => Ok(()),
            Err(e) => Err(e),
        }
    };

    let test = async {
        let val_priv_key = load_privkey().unwrap();
        let nomic_wallet = DerivedKey::from_secret_key(val_priv_key);
        let consensus_key = load_consensus_key(&path)?;
        declare_validator(consensus_key, nomic_wallet, 100_000)
            .await
            .unwrap();
        declare_validator([0; 32], funded_accounts[2].wallet.clone(), 4_000)
            .await
            .unwrap();

        let wallet = retry(|| bitcoind.create_wallet("nomic-integration-test"), 10).unwrap();
        let wallet_address = wallet.get_new_address(None, None).unwrap();
        let withdraw_address = wallet.get_new_address(None, None).unwrap();

        let mut labels = vec![];
        for i in 0..funded_accounts.len() {
            labels.push(format!("funded-account-{}", i));
        }

        let mut import_multi_reqest = vec![];
        for (i, account) in funded_accounts.iter().enumerate() {
            import_multi_reqest.push(ImportMultiRequest {
                timestamp: ImportMultiRescanSince::Now,
                descriptor: None,
                script_pubkey: Some(ImportMultiRequestScriptPubkey::Script(&account.script)),
                redeem_script: None,
                witness_script: None,
                pubkeys: &[],
                keys: &[],
                range: None,
                internal: None,
                watchonly: Some(true),
                label: Some(&labels[i]),
                keypool: None,
            });
        }

        wallet
            .import_multi(import_multi_reqest.as_slice(), None)
            .unwrap();

        set_recovery_address(funded_accounts[0].clone())
            .await
            .unwrap();

        retry(
            || bitcoind.client.generate_to_address(120, &wallet_address),
            10,
        )
        .unwrap();

        poll_for_bitcoin_header(1120).await.unwrap();

        let balance = app_client()
            .query(|app| app.bitcoin.accounts.balance(funded_accounts[0].address))
            .await
            .unwrap();
        assert_eq!(balance, Amount::from(0));

        poll_for_active_sigset().await;
        poll_for_signatory_key(consensus_key).await;

        deposit_bitcoin(
            &funded_accounts[0].address,
            bitcoin::Amount::from_btc(10.0).unwrap(),
            &wallet,
        )
        .await
        .unwrap();

        let balance = app_client()
            .query(|app| app.bitcoin.accounts.balance(funded_accounts[0].address))
            .await
            .unwrap();
        assert_eq!(balance, Amount::from(0));

        retry(
            || bitcoind.client.generate_to_address(4, &wallet_address),
            10,
        )
        .unwrap();

        poll_for_bitcoin_header(1124).await.unwrap();
        poll_for_signing_checkpoint().await;

        let balance = app_client()
            .query(|app| app.bitcoin.accounts.balance(funded_accounts[0].address))
            .await
            .unwrap();
        assert_eq!(balance, Amount::from(0));

        let confirmed_index = app_client()
            .query(|app| Ok(app.bitcoin.checkpoints.confirmed_index))
            .await
            .unwrap();
        assert_eq!(confirmed_index, None);

        poll_for_completed_checkpoint(1).await;

        tx.send(Some(())).await.unwrap();

        let balance = app_client()
            .query(|app| app.bitcoin.accounts.balance(funded_accounts[0].address))
            .await
            .unwrap();
        assert_eq!(balance, Amount::from(799998736000000));

        tokio::time::sleep(Duration::from_secs(10)).await;

        retry(
            || bitcoind.client.generate_to_address(3, &wallet_address),
            10,
        )
        .unwrap();

        poll_for_bitcoin_header(1127).await.unwrap();
        tokio::time::sleep(Duration::from_secs(20)).await;

        loop {
            let confirmed_index = app_client()
                .query(|app| Ok(app.bitcoin.checkpoints.confirmed_index))
                .await
                .unwrap();
            if confirmed_index.is_some() {
                assert_eq!(confirmed_index, Some(0));
                break;
            } else {
                tokio::time::sleep(Duration::from_secs(1)).await;
            }
        }

        deposit_bitcoin(
            &funded_accounts[1].address,
            bitcoin::Amount::from_btc(0.4).unwrap(),
            &wallet,
        )
        .await
        .unwrap();

        retry(
            || bitcoind.client.generate_to_address(4, &wallet_address),
            10,
        )
        .unwrap();

        poll_for_bitcoin_header(1131).await.unwrap();
        poll_for_completed_checkpoint(2).await;

        let balance = app_client()
            .query(|app| app.bitcoin.accounts.balance(funded_accounts[1].address))
            .await
            .unwrap();

        assert_eq!(balance, Amount::from(31998104000000));

        withdraw_bitcoin(
            &funded_accounts[0],
            bitcoin::Amount::from_sat(7000),
            &withdraw_address,
        )
        .await
        .unwrap();

        retry(
            || bitcoind.client.generate_to_address(4, &wallet_address),
            10,
        )
        .unwrap();

        poll_for_bitcoin_header(1136).await.unwrap();
        poll_for_completed_checkpoint(3).await;

        let signer_jailed = app_client()
            .query(|app| {
                Ok(app
                    .staking
                    .all_validators()?
                    .iter()
                    .any(|val| val.address == funded_accounts[2].address.into() && val.jailed))
            })
            .await
            .unwrap();
        assert!(signer_jailed);

        let balance = app_client()
            .query(|app| app.bitcoin.accounts.balance(funded_accounts[0].address))
            .await
            .unwrap();
        assert_eq!(balance, Amount::from(799991736000000));

        tokio::time::sleep(Duration::from_secs(7 * 60)).await;

        retry(
            || bitcoind.client.generate_to_address(1, &wallet_address),
            10,
        )
        .unwrap();

        let signatory_script = get_signatory_script().await.unwrap();
        let last_header = wallet.get_best_block_hash().unwrap();
        let last_block = wallet.get_block(&last_header).unwrap();
        let txs = last_block.txdata;

        let mut signatory_balance = 0;
        for tx in txs {
            for output in tx.output.iter() {
                if output.script_pubkey == signatory_script {
                    signatory_balance = output.value;
                }
            }
        }
        assert_eq!(signatory_balance, 239991049);

        let funded_account_balances: Vec<_> = funded_accounts
            .iter()
            .map(|account| {
                let bitcoin_address =
                    &bitcoin::Address::from_script(&account.script, bitcoin::Network::Regtest)
                        .unwrap();
                match wallet.get_received_by_address(bitcoin_address, None) {
                    Ok(amount) => amount.to_sat(),
                    _ => 0,
                }
            })
            .collect();

        let expected_account_balances: Vec<u64> = vec![799990201, 0, 0, 0];
        assert_eq!(funded_account_balances, expected_account_balances);

        for (i, account) in funded_accounts[0..1].iter().enumerate() {
            let dump_address = wallet.get_new_address(None, None).unwrap();
            let disbursal_txs = app_client()
                .query(|app| Ok(app.bitcoin.checkpoints.emergency_disbursal_txs()?))
                .await
                .unwrap();

            let spending_tx = disbursal_txs
                .iter()
                .find(|tx| {
                    tx.output
                        .iter()
                        .any(|output| output.script_pubkey == account.script)
                })
                .unwrap();

            let vout = spending_tx
                .output
                .iter()
                .position(|output| output.script_pubkey == account.script)
                .unwrap();

            let tx_in = bitcoind::bitcoincore_rpc::json::CreateRawTransactionInput {
                txid: spending_tx.txid(),
                vout: vout.try_into().unwrap(),
                sequence: None,
            };
            let mut outputs = HashMap::new();
            outputs.insert(
                dump_address.to_string(),
                bitcoin::Amount::from_sat(expected_account_balances[i] - 10000),
            );

            let tx = bitcoind
                .client
                .create_raw_transaction(&[tx_in], &outputs, None, None)
                .unwrap();

            let privkey = bitcoin::PrivateKey::new(account.privkey, bitcoin::Network::Regtest);
            let sign_res = bitcoind
                .client
                .sign_raw_transaction_with_key(
                    &tx,
                    &[privkey],
                    None,
                    Some(EcdsaSighashType::All.into()),
                )
                .unwrap();
            let signed_tx: bitcoin::Transaction = sign_res.transaction().unwrap();

            bitcoind.client.send_raw_transaction(&signed_tx).unwrap();

            retry(
                || bitcoind.client.generate_to_address(1, &wallet_address),
                10,
            )
            .unwrap();

            let sent_amount = match wallet.get_received_by_address(&dump_address, None) {
                Ok(amount) => amount.to_sat(),
                _ => 0,
            };

            assert_eq!(sent_amount, expected_account_balances[i] - 10000);

            deposit_bitcoin(
                &funded_accounts[1].address,
                bitcoin::Amount::from_btc(20.0).unwrap(),
                &wallet,
            )
            .await
            .unwrap();

            retry(
                || bitcoind.client.generate_to_address(4, &wallet_address),
                10,
            )
            .unwrap();

            poll_for_bitcoin_header(1140).await.unwrap();
            poll_for_completed_checkpoint(4).await;

            let deposit_address = generate_deposit_address(&funded_accounts[1].address)
                .await
                .unwrap();

            assert!(broadcast_deposit_addr(
                funded_accounts[1].address.to_string(),
                deposit_address.sigset_index,
                "http://localhost:8999".to_string(),
                deposit_address.deposit_addr.clone(),
            )
            .await
            .is_err());
        }

        Err::<(), Error>(Error::Test("Test completed successfully".to_string()))
    };

    poll_for_blocks().await;

    match futures::try_join!(
        headers,
        deposits,
        checkpoints,
        disbursal,
        checkpoint_conf,
        signer,
        slashable_signer,
        test
    ) {
        Err(Error::Test(_)) => (),
        Ok(_) => (),
        other => {
            other.unwrap();
        }
    }
}

#[tokio::test]
#[serial]
#[ignore]
async fn signing_completed_checkpoint_test() {
    INIT.call_once(|| {
        pretty_env_logger::init();
        setup_time_context();
    });

    let mut conf = Conf::default();
    conf.args.push("-txindex");
    let bitcoind = BitcoinD::with_conf(bitcoind::downloaded_exe_path().unwrap(), &conf).unwrap();

    let block_data = populate_bitcoin_block(&bitcoind);

    let home = tempdir().unwrap();
    let path = home.into_path();

    let node_path = path.clone();
    let signer_path = path.clone();
    let header_relayer_path = path.clone();

    std::env::set_var("NOMIC_HOME_DIR", &path);

    let headers_config = HeaderQueueConfig {
        encoded_trusted_header: Adapter::new(block_data.block_header)
            .encode()
            .unwrap()
            .try_into()
            .unwrap(),
        trusted_height: block_data.height,
        retargeting: false,
        min_difficulty_blocks: true,
        max_length: 59,
        ..Default::default()
    };
    let bitcoin_config = BitcoinConfig {
        max_offline_checkpoints: 20,
        ..Default::default()
    };
    let funded_accounts =
        setup_test_app(&path, 4, Some(headers_config), None, Some(bitcoin_config));

    info!("Starting Nomic node...");
    let node = Node::<nomic::app::App>::new(node_path, Some("nomic-e2e"), Default::default()).await;
    let node_child = node.run().await.unwrap();

    let rpc_addr = "http://localhost:26657".to_string();

    let mut relayer = Relayer::new(test_bitcoin_client(&bitcoind), rpc_addr.clone());
    let headers = relayer.start_header_relay();

    let relayer = Relayer::new(test_bitcoin_client(&bitcoind), rpc_addr.clone());
    let deposits = relayer.start_deposit_relay(&header_relayer_path);

    let mut relayer = Relayer::new(test_bitcoin_client(&bitcoind), rpc_addr.clone());
    let checkpoints = relayer.start_checkpoint_relay();

    let signer = async {
        tokio::time::sleep(Duration::from_secs(20)).await;
        setup_test_signer(&signer_path, client_provider)
            .start()
            .await
    };

    let (tx, mut rx) = mpsc::channel(100);
    let shutdown_listener = async {
        rx.recv().await;
        Err::<(), Error>(Error::Test("Signer shutdown initiated".to_string()))
    };

    let seed: [u8; 32] = rand::thread_rng().gen();

    let slashable_signer = async {
        tokio::time::sleep(Duration::from_secs(30)).await;
        let xpriv =
            ExtendedPrivKey::new_master(bitcoin::Network::Testnet, seed.as_slice()).unwrap();
        let privkey_bytes = funded_accounts[2].privkey.secret_bytes();
        let privkey = orga::secp256k1::SecretKey::from_slice(&privkey_bytes).unwrap();
        let signer = Signer::new(
            address_from_privkey(&funded_accounts[2].privkey),
            xpriv,
            0.1,
            1.0,
            None,
            || {
                let wallet = DerivedKey::from_secret_key(privkey);
                app_client().with_wallet(wallet)
            },
        )
        .start();

        match futures::try_join!(signer, shutdown_listener) {
            Err(Error::Test(_)) | Ok(_) => Ok(()),
            Err(e) => Err(e),
        }
    };

    let slashable_signer_2 = {
        tokio::time::sleep(Duration::from_secs(30)).await;
        let xpriv =
            ExtendedPrivKey::new_master(bitcoin::Network::Testnet, seed.as_slice()).unwrap();
        let privkey_bytes = funded_accounts[2].privkey.secret_bytes();
        let privkey = orga::secp256k1::SecretKey::from_slice(&privkey_bytes).unwrap();
        Signer::new(
            address_from_privkey(&funded_accounts[2].privkey),
            xpriv,
            0.1,
            1.0,
            None,
            move || {
                let wallet = DerivedKey::from_secret_key(privkey);
                app_client().with_wallet(wallet)
            },
        )
        .start()
    };

    let test = async {
        let val_priv_key = load_privkey().unwrap();
        let nomic_wallet = DerivedKey::from_secret_key(val_priv_key);
        let consensus_key = load_consensus_key(&path)?;
        declare_validator(consensus_key, nomic_wallet, 100_000)
            .await
            .unwrap();
        declare_validator([0; 32], funded_accounts[2].wallet.clone(), 4_000)
            .await
            .unwrap();

        let wallet = retry(|| bitcoind.create_wallet("nomic-integration-test"), 10).unwrap();
        let wallet_address = wallet.get_new_address(None, None).unwrap();

        retry(
            || bitcoind.client.generate_to_address(120, &wallet_address),
            10,
        )
        .unwrap();

        poll_for_bitcoin_header(1120).await.unwrap();

        poll_for_signatory_key(consensus_key).await;
        poll_for_signatory_key([0; 32]).await;
        tx.send(Some(())).await.unwrap();

        for i in 0..3 {
            deposit_bitcoin(
                &funded_accounts[0].address,
                bitcoin::Amount::from_btc(1.0).unwrap(),
                &wallet,
            )
            .await
            .unwrap();

            retry(
                || bitcoind.client.generate_to_address(4, &wallet_address),
                10,
            )
            .unwrap();
            poll_for_bitcoin_header(1120 + (i + 1) * 4).await.unwrap();

            poll_for_completed_checkpoint(i + 1).await;
        }

        let checkpoint_txs = app_client()
            .query(|app: InnerApp| Ok(app.bitcoin.checkpoints.completed_txs(20)?))
            .await
            .unwrap();
        let pre_tx_sizes = checkpoint_txs
            .iter()
            .map(|tx| tx.vsize())
            .collect::<Vec<_>>();

        tokio::spawn(slashable_signer_2);
        tokio::time::sleep(Duration::from_secs(2 * 60)).await;

        let checkpoint_txs = app_client()
            .query(|app: InnerApp| Ok(app.bitcoin.checkpoints.completed_txs(20)?))
            .await
            .unwrap();
        let post_tx_sizes = checkpoint_txs
            .iter()
            .map(|tx| tx.vsize())
            .collect::<Vec<_>>();

        let signatory_lengths = app_client()
            .query(|app: InnerApp| {
                Ok(app
                    .bitcoin
                    .checkpoints
                    .all()?
                    .iter()
                    .filter_map(|checkpoint| {
                        if checkpoint.1.status != CheckpointStatus::Complete {
                            return None;
                        }
                        Some(checkpoint.1.sigset.signatories.len().clone())
                    })
                    .collect::<Vec<_>>())
            })
            .await
            .unwrap();

        for (i, length) in signatory_lengths.iter().enumerate() {
            if length == &(2 as usize) {
                assert!(post_tx_sizes[i] > pre_tx_sizes[i]);
            }
        }

        Err::<(), Error>(Error::Test("Test completed successfully".to_string()))
    };

    poll_for_blocks().await;

    match futures::try_join!(
        headers,
        deposits,
        checkpoints,
        signer,
        slashable_signer,
        test
    ) {
        Err(Error::Test(_)) => (),
        Ok(_) => (),
        other => {
            other.unwrap();
        }
    }
<<<<<<< HEAD
}

#[tokio::test]
#[serial]
#[ignore]
async fn signing_pruned_checkpoint_test() {
    INIT.call_once(|| {
        pretty_env_logger::init();
        setup_time_context();
    });

    let mut conf = Conf::default();
    conf.args.push("-txindex");
    let bitcoind = BitcoinD::with_conf(bitcoind::downloaded_exe_path().unwrap(), &conf).unwrap();

    let block_data = populate_bitcoin_block(&bitcoind);

    let home = tempdir().unwrap();
    let path = home.into_path();

    let node_path = path.clone();
    let signer_path = path.clone();
    let header_relayer_path = path.clone();

    std::env::set_var("NOMIC_HOME_DIR", &path);

    let headers_config = HeaderQueueConfig {
        encoded_trusted_header: Adapter::new(block_data.block_header)
            .encode()
            .unwrap()
            .try_into()
            .unwrap(),
        trusted_height: block_data.height,
        retargeting: false,
        min_difficulty_blocks: true,
        max_length: 59,
        ..Default::default()
    };

    let checkpoint_queue_config = CheckpointQueueConfig {
        min_checkpoints: 3,
        emergency_disbursal_lock_time_interval: 24 * 60 * 7,
        max_age: 0,
        ..Default::default()
    };

    let bitcoin_config = BitcoinConfig {
        max_offline_checkpoints: 20,
        ..Default::default()
    };

    let funded_accounts = setup_test_app(
        &path,
        2,
        Some(headers_config),
        Some(checkpoint_queue_config),
        Some(bitcoin_config),
    );

    info!("Starting Nomic node...");
    let node = Node::<nomic::app::App>::new(node_path, Some("nomic-e2e"), Default::default()).await;
    let _node_child = node.run().await.unwrap();

    let rpc_addr = "http://localhost:26657".to_string();

    let mut relayer = Relayer::new(test_bitcoin_client(&bitcoind), rpc_addr.clone());
    let headers = relayer.start_header_relay();

    let relayer = Relayer::new(test_bitcoin_client(&bitcoind), rpc_addr.clone());
    let deposits = relayer.start_deposit_relay(&header_relayer_path);

    let mut relayer = Relayer::new(test_bitcoin_client(&bitcoind), rpc_addr.clone());
    let checkpoints = relayer.start_checkpoint_relay();

    let signer = async {
        tokio::time::sleep(Duration::from_secs(20)).await;
        setup_test_signer(&signer_path, client_provider)
            .start()
            .await
    };

    let (tx, mut rx) = mpsc::channel(100);
    let shutdown_listener = async {
        rx.recv().await;
        Err::<(), Error>(Error::Test("Signer shutdown initiated".to_string()))
    };

    let seed: [u8; 32] = rand::thread_rng().gen();

    let slashable_signer = async {
        tokio::time::sleep(Duration::from_secs(30)).await;
        let xpriv =
            ExtendedPrivKey::new_master(bitcoin::Network::Testnet, seed.as_slice()).unwrap();
        let privkey_bytes = funded_accounts[1].privkey.secret_bytes();
        let privkey = orga::secp256k1::SecretKey::from_slice(&privkey_bytes).unwrap();
        let signer = Signer::new(
            address_from_privkey(&funded_accounts[1].privkey),
            xpriv,
            0.1,
            1.0,
            None,
            || {
                let wallet = DerivedKey::from_secret_key(privkey);
                app_client().with_wallet(wallet)
            },
        )
        .start();

        match futures::try_join!(signer, shutdown_listener) {
            Err(Error::Test(_)) | Ok(_) => Ok(()),
            Err(e) => Err(e),
        }
    };

    let test = async {
        let val_priv_key = load_privkey().unwrap();
        let nomic_wallet = DerivedKey::from_secret_key(val_priv_key);
        let consensus_key = load_consensus_key(&path)?;
        declare_validator(consensus_key, nomic_wallet, 100_000)
            .await
            .unwrap();
        declare_validator([0; 32], funded_accounts[1].wallet.clone(), 4_000)
            .await
            .unwrap();

        let wallet = retry(|| bitcoind.create_wallet("nomic-integration-test"), 10).unwrap();
        let wallet_address = wallet.get_new_address(None, None).unwrap();

        retry(
            || bitcoind.client.generate_to_address(120, &wallet_address),
            10,
        )
        .unwrap();

        poll_for_bitcoin_header(1120).await.unwrap();

        poll_for_signatory_key(consensus_key).await;
        poll_for_signatory_key([0; 32]).await;
        let slashable_signer_xpub = app_client()
            .query(|app| Ok(app.bitcoin.signatory_keys.get([0; 32])?))
            .await
            .unwrap()
            .unwrap();

        tx.send(Some(())).await.unwrap();

        for i in 0..2 {
            deposit_bitcoin(
                &funded_accounts[0].address,
                bitcoin::Amount::from_btc(1.0).unwrap(),
                &wallet,
            )
            .await
            .unwrap();

            retry(
                || bitcoind.client.generate_to_address(4, &wallet_address),
                10,
            )
            .unwrap();
            poll_for_bitcoin_header(1120 + (i + 1) * 4).await.unwrap();

            poll_for_completed_checkpoint(i + 1).await;
        }

        let signer_wallet = DerivedKey::from_secret_key(
            orga::secp256k1::SecretKey::from_slice(&funded_accounts[1].privkey.secret_bytes())
                .unwrap(),
        );
        let secp = bitcoin::secp256k1::Secp256k1::signing_only();
        let sigs: LengthVec<u16, Signature> = app_client()
            .query(|app| {
                Ok(app
                    .bitcoin
                    .checkpoints
                    .get(0)?
                    .to_sign(slashable_signer_xpub)?
                    .iter()
                    .map(|(msg, _)| {
                        Ok(secp
                            .sign_ecdsa(
                                &Message::from_slice(&msg[..])?,
                                &funded_accounts[1].privkey.clone(),
                            )
                            .serialize_compact()
                            .into())
                    })
                    .collect::<Result<Vec<_>>>()?)
            })
            .await
            .unwrap()
            .try_into()
            .unwrap();

        deposit_bitcoin(
            &funded_accounts[0].address,
            bitcoin::Amount::from_btc(1.0).unwrap(),
            &wallet,
        )
        .await
        .unwrap();

        retry(
            || bitcoind.client.generate_to_address(4, &wallet_address),
            10,
        )
        .unwrap();
        poll_for_bitcoin_header(1132).await.unwrap();

        poll_for_completed_checkpoint(3).await;

        let _res = app_client()
            .with_wallet(signer_wallet)
            .call(
                move |app| build_call!(app.bitcoin.sign(slashable_signer_xpub, sigs.clone(), 0)),
                |app| build_call!(app.app_noop()),
            )
            .await;

        Err::<(), Error>(Error::Test("Test completed successfully".to_string()))
    };

    poll_for_blocks().await;

    match futures::try_join!(
        headers,
        deposits,
        checkpoints,
        signer,
        slashable_signer,
        test
    ) {
        Err(Error::Test(_)) => (),
        Ok(_) => (),
        other => {
            other.unwrap();
        }
    }
=======
>>>>>>> fe74df75
}<|MERGE_RESOLUTION|>--- conflicted
+++ resolved
@@ -861,245 +861,4 @@
             other.unwrap();
         }
     }
-<<<<<<< HEAD
-}
-
-#[tokio::test]
-#[serial]
-#[ignore]
-async fn signing_pruned_checkpoint_test() {
-    INIT.call_once(|| {
-        pretty_env_logger::init();
-        setup_time_context();
-    });
-
-    let mut conf = Conf::default();
-    conf.args.push("-txindex");
-    let bitcoind = BitcoinD::with_conf(bitcoind::downloaded_exe_path().unwrap(), &conf).unwrap();
-
-    let block_data = populate_bitcoin_block(&bitcoind);
-
-    let home = tempdir().unwrap();
-    let path = home.into_path();
-
-    let node_path = path.clone();
-    let signer_path = path.clone();
-    let header_relayer_path = path.clone();
-
-    std::env::set_var("NOMIC_HOME_DIR", &path);
-
-    let headers_config = HeaderQueueConfig {
-        encoded_trusted_header: Adapter::new(block_data.block_header)
-            .encode()
-            .unwrap()
-            .try_into()
-            .unwrap(),
-        trusted_height: block_data.height,
-        retargeting: false,
-        min_difficulty_blocks: true,
-        max_length: 59,
-        ..Default::default()
-    };
-
-    let checkpoint_queue_config = CheckpointQueueConfig {
-        min_checkpoints: 3,
-        emergency_disbursal_lock_time_interval: 24 * 60 * 7,
-        max_age: 0,
-        ..Default::default()
-    };
-
-    let bitcoin_config = BitcoinConfig {
-        max_offline_checkpoints: 20,
-        ..Default::default()
-    };
-
-    let funded_accounts = setup_test_app(
-        &path,
-        2,
-        Some(headers_config),
-        Some(checkpoint_queue_config),
-        Some(bitcoin_config),
-    );
-
-    info!("Starting Nomic node...");
-    let node = Node::<nomic::app::App>::new(node_path, Some("nomic-e2e"), Default::default()).await;
-    let _node_child = node.run().await.unwrap();
-
-    let rpc_addr = "http://localhost:26657".to_string();
-
-    let mut relayer = Relayer::new(test_bitcoin_client(&bitcoind), rpc_addr.clone());
-    let headers = relayer.start_header_relay();
-
-    let relayer = Relayer::new(test_bitcoin_client(&bitcoind), rpc_addr.clone());
-    let deposits = relayer.start_deposit_relay(&header_relayer_path);
-
-    let mut relayer = Relayer::new(test_bitcoin_client(&bitcoind), rpc_addr.clone());
-    let checkpoints = relayer.start_checkpoint_relay();
-
-    let signer = async {
-        tokio::time::sleep(Duration::from_secs(20)).await;
-        setup_test_signer(&signer_path, client_provider)
-            .start()
-            .await
-    };
-
-    let (tx, mut rx) = mpsc::channel(100);
-    let shutdown_listener = async {
-        rx.recv().await;
-        Err::<(), Error>(Error::Test("Signer shutdown initiated".to_string()))
-    };
-
-    let seed: [u8; 32] = rand::thread_rng().gen();
-
-    let slashable_signer = async {
-        tokio::time::sleep(Duration::from_secs(30)).await;
-        let xpriv =
-            ExtendedPrivKey::new_master(bitcoin::Network::Testnet, seed.as_slice()).unwrap();
-        let privkey_bytes = funded_accounts[1].privkey.secret_bytes();
-        let privkey = orga::secp256k1::SecretKey::from_slice(&privkey_bytes).unwrap();
-        let signer = Signer::new(
-            address_from_privkey(&funded_accounts[1].privkey),
-            xpriv,
-            0.1,
-            1.0,
-            None,
-            || {
-                let wallet = DerivedKey::from_secret_key(privkey);
-                app_client().with_wallet(wallet)
-            },
-        )
-        .start();
-
-        match futures::try_join!(signer, shutdown_listener) {
-            Err(Error::Test(_)) | Ok(_) => Ok(()),
-            Err(e) => Err(e),
-        }
-    };
-
-    let test = async {
-        let val_priv_key = load_privkey().unwrap();
-        let nomic_wallet = DerivedKey::from_secret_key(val_priv_key);
-        let consensus_key = load_consensus_key(&path)?;
-        declare_validator(consensus_key, nomic_wallet, 100_000)
-            .await
-            .unwrap();
-        declare_validator([0; 32], funded_accounts[1].wallet.clone(), 4_000)
-            .await
-            .unwrap();
-
-        let wallet = retry(|| bitcoind.create_wallet("nomic-integration-test"), 10).unwrap();
-        let wallet_address = wallet.get_new_address(None, None).unwrap();
-
-        retry(
-            || bitcoind.client.generate_to_address(120, &wallet_address),
-            10,
-        )
-        .unwrap();
-
-        poll_for_bitcoin_header(1120).await.unwrap();
-
-        poll_for_signatory_key(consensus_key).await;
-        poll_for_signatory_key([0; 32]).await;
-        let slashable_signer_xpub = app_client()
-            .query(|app| Ok(app.bitcoin.signatory_keys.get([0; 32])?))
-            .await
-            .unwrap()
-            .unwrap();
-
-        tx.send(Some(())).await.unwrap();
-
-        for i in 0..2 {
-            deposit_bitcoin(
-                &funded_accounts[0].address,
-                bitcoin::Amount::from_btc(1.0).unwrap(),
-                &wallet,
-            )
-            .await
-            .unwrap();
-
-            retry(
-                || bitcoind.client.generate_to_address(4, &wallet_address),
-                10,
-            )
-            .unwrap();
-            poll_for_bitcoin_header(1120 + (i + 1) * 4).await.unwrap();
-
-            poll_for_completed_checkpoint(i + 1).await;
-        }
-
-        let signer_wallet = DerivedKey::from_secret_key(
-            orga::secp256k1::SecretKey::from_slice(&funded_accounts[1].privkey.secret_bytes())
-                .unwrap(),
-        );
-        let secp = bitcoin::secp256k1::Secp256k1::signing_only();
-        let sigs: LengthVec<u16, Signature> = app_client()
-            .query(|app| {
-                Ok(app
-                    .bitcoin
-                    .checkpoints
-                    .get(0)?
-                    .to_sign(slashable_signer_xpub)?
-                    .iter()
-                    .map(|(msg, _)| {
-                        Ok(secp
-                            .sign_ecdsa(
-                                &Message::from_slice(&msg[..])?,
-                                &funded_accounts[1].privkey.clone(),
-                            )
-                            .serialize_compact()
-                            .into())
-                    })
-                    .collect::<Result<Vec<_>>>()?)
-            })
-            .await
-            .unwrap()
-            .try_into()
-            .unwrap();
-
-        deposit_bitcoin(
-            &funded_accounts[0].address,
-            bitcoin::Amount::from_btc(1.0).unwrap(),
-            &wallet,
-        )
-        .await
-        .unwrap();
-
-        retry(
-            || bitcoind.client.generate_to_address(4, &wallet_address),
-            10,
-        )
-        .unwrap();
-        poll_for_bitcoin_header(1132).await.unwrap();
-
-        poll_for_completed_checkpoint(3).await;
-
-        let _res = app_client()
-            .with_wallet(signer_wallet)
-            .call(
-                move |app| build_call!(app.bitcoin.sign(slashable_signer_xpub, sigs.clone(), 0)),
-                |app| build_call!(app.app_noop()),
-            )
-            .await;
-
-        Err::<(), Error>(Error::Test("Test completed successfully".to_string()))
-    };
-
-    poll_for_blocks().await;
-
-    match futures::try_join!(
-        headers,
-        deposits,
-        checkpoints,
-        signer,
-        slashable_signer,
-        test
-    ) {
-        Err(Error::Test(_)) => (),
-        Ok(_) => (),
-        other => {
-            other.unwrap();
-        }
-    }
-=======
->>>>>>> fe74df75
 }