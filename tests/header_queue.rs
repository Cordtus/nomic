<<<<<<< HEAD
use bitcoin::consensus::Decodable;
use bitcoin::BlockHeader;
use bitcoind::bitcoincore_rpc::{self, Error as RpcError, RpcApi};
use bitcoind::BitcoinD;
use bitcoind::Conf;
use bitcoind::P2P;
use nomic::bitcoin::adapter::Adapter;
use nomic::bitcoin::header_queue::Config;
use nomic::bitcoin::header_queue::HeaderQueue;
use nomic::bitcoin::header_queue::WrappedHeader;
use orga::encoding::Encode;
use orga::prelude::{Context, Paid};
use orga::store::{MapStore, Shared, Store};
use std::fs;

fn into_json<T>(val: T) -> Result<bitcoincore_rpc::jsonrpc::serde_json::Value, RpcError>
where
    T: serde::ser::Serialize,
{
    Ok(serde_json::to_value(val)?)
}

#[test]
fn reorg() {
    let ctx = Paid::default();
    Context::add(ctx);

    let mut conf = Conf::default();
    conf.p2p = P2P::Yes;
    let node_1 = BitcoinD::with_conf(bitcoind::downloaded_exe_path().unwrap(), &conf).unwrap();

    let mut conf = Conf::default();
    conf.p2p = node_1.p2p_connect(true).unwrap();
    let node_2 = BitcoinD::with_conf(bitcoind::downloaded_exe_path().unwrap(), &conf).unwrap();
    let alice_address = node_1.client.get_new_address(Some("alice"), None).unwrap();
    let bob_address = node_2.client.get_new_address(Some("bob"), None).unwrap();

    node_1
        .client
        .generate_to_address(1, &alice_address)
        .unwrap();

    let tip_hash = node_1.client.get_best_block_hash().unwrap();
    let tip_header = node_1.client.get_block_header(&tip_hash).unwrap();
    let tip_height = node_1
        .client
        .get_block_header_info(&tip_hash)
        .unwrap()
        .height;
    let encoded_header = Encode::encode(&Adapter::new(tip_header)).unwrap();

    let config = Config {
        encoded_trusted_header: encoded_header,
        trusted_height: tip_height as u32,
        retargeting: false,
        ..Config::default()
    };

    let store = Store::new(Shared::new(MapStore::new()).into());
    let mut header_queue = HeaderQueue::with_conf(store, Default::default(), config).unwrap();

    let mut headers = Vec::with_capacity(11);
    for _ in 0..10 {
        node_1
            .client
            .generate_to_address(1, &alice_address)
            .unwrap();

        let tip_hash = node_1.client.get_best_block_hash().unwrap();
        let tip_header = node_1.client.get_block_header(&tip_hash).unwrap();
        let tip_height_info = node_1.client.get_block_header_info(&tip_hash).unwrap();
        let tip_height = tip_height_info.height;

        headers.push(WrappedHeader::from_header(&tip_header, tip_height as u32));
    }

    header_queue.add(headers.into()).unwrap();

    node_2
        .client
        .call::<bitcoincore_rpc::jsonrpc::serde_json::Value>(
            "disconnectnode",
            &[into_json(node_1.params.p2p_socket.unwrap()).unwrap()],
        )
        .unwrap();

    node_1
        .client
        .generate_to_address(1, &alice_address)
        .unwrap();

    let tip_hash = node_1.client.get_best_block_hash().unwrap();
    let tip_header = node_1.client.get_block_header(&tip_hash).unwrap();
    let tip_header_info = node_1.client.get_block_header_info(&tip_hash).unwrap();
    let tip_height = tip_header_info.height;

    header_queue
        .add(vec![WrappedHeader::from_header(&tip_header, tip_height as u32)].into())
        .unwrap();

    let mut headers = Vec::with_capacity(5);
    for _ in 0..5 {
        node_2.client.generate_to_address(1, &bob_address).unwrap();

        let tip_hash = node_2.client.get_best_block_hash().unwrap();
        let tip_header = node_2.client.get_block_header(&tip_hash).unwrap();
        let tip_header_info = node_2.client.get_block_header_info(&tip_hash).unwrap();
        let tip_height = tip_header_info.height;

        headers.push(WrappedHeader::from_header(&tip_header, tip_height as u32));
    }

    header_queue.add(headers.into()).unwrap();

    assert_eq!(header_queue.height().unwrap(), 16);
}

#[test]
fn reorg_competing_chain_similar() {
    let ctx = Paid::default();
    Context::add(ctx);

    let mut conf = Conf::default();
    conf.p2p = P2P::Yes;
    let node_1 = BitcoinD::with_conf(bitcoind::downloaded_exe_path().unwrap(), &conf).unwrap();

    let mut conf = Conf::default();
    conf.p2p = node_1.p2p_connect(true).unwrap();
    let node_2 = BitcoinD::with_conf(bitcoind::downloaded_exe_path().unwrap(), &conf).unwrap();
    let alice_address = node_1.client.get_new_address(Some("alice"), None).unwrap();
    let bob_address = node_2.client.get_new_address(Some("bob"), None).unwrap();

    node_1
        .client
        .generate_to_address(1, &alice_address)
        .unwrap();

    let tip_hash = node_1.client.get_best_block_hash().unwrap();
    let tip_header = node_1.client.get_block_header(&tip_hash).unwrap();
    let tip_height = node_1
        .client
        .get_block_header_info(&tip_hash)
        .unwrap()
        .height;
    let encoded_header = Encode::encode(&Adapter::new(tip_header)).unwrap();

    let config = Config {
        encoded_trusted_header: encoded_header,
        trusted_height: tip_height as u32,
        retargeting: false,
        ..Config::default()
    };

    let store = Store::new(Shared::new(MapStore::new()).into());
    let mut header_queue = HeaderQueue::with_conf(store, Default::default(), config).unwrap();

    let mut headers = Vec::with_capacity(11);
    for _ in 0..10 {
        node_1
            .client
            .generate_to_address(1, &alice_address)
            .unwrap();

        let tip_hash = node_1.client.get_best_block_hash().unwrap();
        let tip_header = node_1.client.get_block_header(&tip_hash).unwrap();
        let tip_header_info = node_1.client.get_block_header_info(&tip_hash).unwrap();
        let tip_height = tip_header_info.height;

        headers.push(WrappedHeader::from_header(&tip_header, tip_height as u32));
    }

    header_queue.add(headers.into()).unwrap();

    node_2
        .client
        .call::<bitcoincore_rpc::jsonrpc::serde_json::Value>(
            "disconnectnode",
            &[into_json(node_1.params.p2p_socket.unwrap()).unwrap()],
        )
        .unwrap();

    let mut headers = Vec::with_capacity(5);
    for _ in 0..1 {
        node_1.client.generate_to_address(1, &bob_address).unwrap();

        let tip_hash = node_1.client.get_best_block_hash().unwrap();
        let tip_header = node_1.client.get_block_header(&tip_hash).unwrap();
        let tip_header_info = node_1.client.get_block_header_info(&tip_hash).unwrap();
        let tip_height = tip_header_info.height;

        headers.push(WrappedHeader::from_header(&tip_header, tip_height as u32));
    }

    header_queue.add(headers.into()).unwrap();

    let mut headers = Vec::with_capacity(5);
    for _ in 0..2 {
        node_2
            .client
            .generate_to_address(1, &alice_address)
            .unwrap();

        let tip_hash = node_2.client.get_best_block_hash().unwrap();
        let tip_header = node_2.client.get_block_header(&tip_hash).unwrap();
        let tip_header_info = node_2.client.get_block_header_info(&tip_hash).unwrap();
        let tip_height = tip_header_info.height;

        headers.push(WrappedHeader::from_header(&tip_header, tip_height as u32));
    }

    header_queue.add(headers.into()).unwrap();

    assert_eq!(header_queue.height().unwrap(), 13);
}

#[test]
#[ignore]
fn reorg_deep() {
    let ctx = Paid::default();
    Context::add(ctx);

    let mut conf = Conf::default();
    conf.p2p = P2P::Yes;
    let node_1 = BitcoinD::with_conf(bitcoind::downloaded_exe_path().unwrap(), &conf).unwrap();

    let mut conf = Conf::default();
    conf.p2p = node_1.p2p_connect(true).unwrap();
    let node_2 = BitcoinD::with_conf(bitcoind::downloaded_exe_path().unwrap(), &conf).unwrap();
    let alice_address = node_1.client.get_new_address(Some("alice"), None).unwrap();
    let bob_address = node_2.client.get_new_address(Some("bob"), None).unwrap();

    node_1
        .client
        .generate_to_address(1, &alice_address)
        .unwrap();

    let tip_hash = node_1.client.get_best_block_hash().unwrap();
    let tip_header = node_1.client.get_block_header(&tip_hash).unwrap();
    let tip_height = node_1
        .client
        .get_block_header_info(&tip_hash)
        .unwrap()
        .height;
    let encoded_header = Encode::encode(&Adapter::new(tip_header)).unwrap();

    let config = Config {
        encoded_trusted_header: encoded_header,
        trusted_height: tip_height as u32,
        retargeting: false,
        ..Config::default()
    };

    let store = Store::new(Shared::new(MapStore::new()).into());
    let mut header_queue = HeaderQueue::with_conf(store, Default::default(), config).unwrap();

    let mut headers = Vec::with_capacity(10);
    for _ in 0..10 {
        node_1
            .client
            .generate_to_address(1, &alice_address)
            .unwrap();

        let tip_hash = node_1.client.get_best_block_hash().unwrap();
        let tip_header = node_1.client.get_block_header(&tip_hash).unwrap();
        let tip_header_info = node_1.client.get_block_header_info(&tip_hash).unwrap();
        let tip_height = tip_header_info.height;

        headers.push(WrappedHeader::from_header(&tip_header, tip_height as u32));
    }

    header_queue.add(headers.into()).unwrap();

    node_2
        .client
        .call::<bitcoincore_rpc::jsonrpc::serde_json::Value>(
            "disconnectnode",
            &[into_json(node_1.params.p2p_socket.unwrap()).unwrap()],
        )
        .unwrap();

    let mut headers = Vec::with_capacity(10);
    for _ in 0..10 {
        node_1
            .client
            .generate_to_address(1, &alice_address)
            .unwrap();

        let tip_hash = node_1.client.get_best_block_hash().unwrap();
        let tip_header = node_1.client.get_block_header(&tip_hash).unwrap();
        let tip_header_info = node_1.client.get_block_header_info(&tip_hash).unwrap();
        let tip_height = tip_header_info.height;

        headers.push(WrappedHeader::from_header(&tip_header, tip_height as u32));
    }

    header_queue.add(headers.into()).unwrap();
    let mut headers = Vec::with_capacity(25);
    for _ in 0..25 {
        node_2.client.generate_to_address(1, &bob_address).unwrap();

        let tip_hash = node_2.client.get_best_block_hash().unwrap();
        let tip_header = node_2.client.get_block_header(&tip_hash).unwrap();
        let tip_header_info = node_2.client.get_block_header_info(&tip_hash).unwrap();
        let tip_height = tip_header_info.height;

        headers.push(WrappedHeader::from_header(&tip_header, tip_height as u32));
    }

    header_queue.add(headers.into()).unwrap();

    assert_eq!(header_queue.height().unwrap(), 36);
}

#[test]
#[ignore]
fn mainnet_from_file() {
    let ctx = Paid::default();
    Context::add(ctx);

    let block_data = fs::read("tests/data/block-data").unwrap();

    let headers: Vec<BlockHeader> = block_data
        .chunks(80)
        .map(|chunk| BlockHeader::consensus_decode(chunk).unwrap())
        .collect();

    let first_encoded_header = headers.get(2016).unwrap();

    let config = Config {
        encoded_trusted_header: Encode::encode(&Adapter::new(first_encoded_header)).unwrap(),
        trusted_height: 2016,
        ..Config::default()
    };

    let store = Store::new(Shared::new(MapStore::new()).into());
    let mut header_queue = HeaderQueue::with_conf(store, Default::default(), config).unwrap();

    let mut add_headers = Vec::new();
    for i in 2017..headers.len() - 1 {
        let header = headers.get(i).unwrap();

        if i % 25 == 0 {
            header_queue.add(add_headers.clone().into()).unwrap();
            add_headers.clear();
            add_headers.push(WrappedHeader::from_header(header, i as u32));
        } else {
            add_headers.push(WrappedHeader::from_header(header, i as u32));
        }
    }

    header_queue.add(add_headers.into()).unwrap();
}
=======
// use bitcoin::consensus::Decodable;
// use bitcoin::BlockHeader;
// use bitcoind::bitcoincore_rpc::{self, Error as RpcError, RpcApi};
// use bitcoind::BitcoinD;
// use bitcoind::Conf;
// use bitcoind::P2P;
// use nomic::bitcoin::adapter::Adapter;
// use nomic::bitcoin::header_queue::Config;
// use nomic::bitcoin::header_queue::HeaderQueue;
// use nomic::bitcoin::header_queue::WrappedHeader;
// use orga::encoding::Encode;
// use orga::store::{MapStore, Shared, Store};
// use std::fs;

// fn into_json<T>(val: T) -> Result<bitcoincore_rpc::jsonrpc::serde_json::Value, RpcError>
// where
//     T: serde::ser::Serialize,
// {
//     Ok(serde_json::to_value(val)?)
// }

// #[test]
// fn reorg() {
//     let mut conf = Conf::default();
//     conf.p2p = P2P::Yes;
//     let node_1 = BitcoinD::with_conf(bitcoind::downloaded_exe_path().unwrap(), &conf).unwrap();

//     let mut conf = Conf::default();
//     conf.p2p = node_1.p2p_connect(true).unwrap();
//     let node_2 = BitcoinD::with_conf(bitcoind::downloaded_exe_path().unwrap(), &conf).unwrap();
//     let alice_address = node_1.client.get_new_address(Some("alice"), None).unwrap();
//     let bob_address = node_2.client.get_new_address(Some("bob"), None).unwrap();

//     node_1
//         .client
//         .generate_to_address(1, &alice_address)
//         .unwrap();

//     let tip_hash = node_1.client.get_best_block_hash().unwrap();
//     let tip_header = node_1.client.get_block_header(&tip_hash).unwrap();
//     let tip_height = node_1
//         .client
//         .get_block_header_info(&tip_hash)
//         .unwrap()
//         .height;
//     let encoded_header = Encode::encode(&Adapter::new(tip_header)).unwrap();

//     let mut config: Config = Default::default();
//     config.encoded_trusted_header = encoded_header;
//     config.trusted_height = tip_height as u32;
//     config.retargeting = false;

//     let store = Store::new(Shared::new(MapStore::new()).into());
//     let mut header_queue = HeaderQueue::with_conf(store, Default::default(), config).unwrap();

//     let mut headers = Vec::with_capacity(11);
//     for _ in 0..10 {
//         node_1
//             .client
//             .generate_to_address(1, &alice_address)
//             .unwrap();

//         let tip_hash = node_1.client.get_best_block_hash().unwrap();
//         let tip_header = node_1.client.get_block_header(&tip_hash).unwrap();
//         let tip_height_info = node_1.client.get_block_header_info(&tip_hash).unwrap();
//         let tip_height = tip_height_info.height;

//         headers.push(WrappedHeader::from_header(&tip_header, tip_height as u32));
//     }

//     header_queue.add(headers.into()).unwrap();

//     node_2
//         .client
//         .call::<bitcoincore_rpc::jsonrpc::serde_json::Value>(
//             "disconnectnode",
//             &[into_json(node_1.params.p2p_socket.unwrap()).unwrap()],
//         )
//         .unwrap();

//     node_1
//         .client
//         .generate_to_address(1, &alice_address)
//         .unwrap();

//     let tip_hash = node_1.client.get_best_block_hash().unwrap();
//     let tip_header = node_1.client.get_block_header(&tip_hash).unwrap();
//     let tip_header_info = node_1.client.get_block_header_info(&tip_hash).unwrap();
//     let tip_height = tip_header_info.height;

//     header_queue
//         .add(vec![WrappedHeader::from_header(&tip_header, tip_height as u32)].into())
//         .unwrap();

//     let mut headers = Vec::with_capacity(5);
//     for _ in 0..5 {
//         node_2.client.generate_to_address(1, &bob_address).unwrap();

//         let tip_hash = node_2.client.get_best_block_hash().unwrap();
//         let tip_header = node_2.client.get_block_header(&tip_hash).unwrap();
//         let tip_header_info = node_2.client.get_block_header_info(&tip_hash).unwrap();
//         let tip_height = tip_header_info.height;

//         headers.push(WrappedHeader::from_header(&tip_header, tip_height as u32));
//     }

//     header_queue.add(headers.into()).unwrap();

//     assert_eq!(header_queue.height().unwrap(), 16);
// }

// #[test]
// fn reorg_competing_chain_similar() {
//     let mut conf = Conf::default();
//     conf.p2p = P2P::Yes;
//     let node_1 = BitcoinD::with_conf(bitcoind::downloaded_exe_path().unwrap(), &conf).unwrap();

//     let mut conf = Conf::default();
//     conf.p2p = node_1.p2p_connect(true).unwrap();
//     let node_2 = BitcoinD::with_conf(bitcoind::downloaded_exe_path().unwrap(), &conf).unwrap();
//     let alice_address = node_1.client.get_new_address(Some("alice"), None).unwrap();
//     let bob_address = node_2.client.get_new_address(Some("bob"), None).unwrap();

//     node_1
//         .client
//         .generate_to_address(1, &alice_address)
//         .unwrap();

//     let tip_hash = node_1.client.get_best_block_hash().unwrap();
//     let tip_header = node_1.client.get_block_header(&tip_hash).unwrap();
//     let tip_height = node_1
//         .client
//         .get_block_header_info(&tip_hash)
//         .unwrap()
//         .height;
//     let encoded_header = Encode::encode(&Adapter::new(tip_header)).unwrap();

//     let mut config: Config = Default::default();
//     config.encoded_trusted_header = encoded_header;
//     config.trusted_height = tip_height as u32;
//     config.retargeting = false;

//     let store = Store::new(Shared::new(MapStore::new()).into());
//     let mut header_queue = HeaderQueue::with_conf(store, Default::default(), config).unwrap();

//     let mut headers = Vec::with_capacity(11);
//     for _ in 0..10 {
//         node_1
//             .client
//             .generate_to_address(1, &alice_address)
//             .unwrap();

//         let tip_hash = node_1.client.get_best_block_hash().unwrap();
//         let tip_header = node_1.client.get_block_header(&tip_hash).unwrap();
//         let tip_header_info = node_1.client.get_block_header_info(&tip_hash).unwrap();
//         let tip_height = tip_header_info.height;

//         headers.push(WrappedHeader::from_header(&tip_header, tip_height as u32));
//     }

//     header_queue.add(headers.into()).unwrap();

//     node_2
//         .client
//         .call::<bitcoincore_rpc::jsonrpc::serde_json::Value>(
//             "disconnectnode",
//             &[into_json(node_1.params.p2p_socket.unwrap()).unwrap()],
//         )
//         .unwrap();

//     let mut headers = Vec::with_capacity(5);
//     for _ in 0..1 {
//         node_1.client.generate_to_address(1, &bob_address).unwrap();

//         let tip_hash = node_1.client.get_best_block_hash().unwrap();
//         let tip_header = node_1.client.get_block_header(&tip_hash).unwrap();
//         let tip_header_info = node_1.client.get_block_header_info(&tip_hash).unwrap();
//         let tip_height = tip_header_info.height;

//         headers.push(WrappedHeader::from_header(&tip_header, tip_height as u32));
//     }

//     header_queue.add(headers.into()).unwrap();

//     let mut headers = Vec::with_capacity(5);
//     for _ in 0..2 {
//         node_2
//             .client
//             .generate_to_address(1, &alice_address)
//             .unwrap();

//         let tip_hash = node_2.client.get_best_block_hash().unwrap();
//         let tip_header = node_2.client.get_block_header(&tip_hash).unwrap();
//         let tip_header_info = node_2.client.get_block_header_info(&tip_hash).unwrap();
//         let tip_height = tip_header_info.height;

//         headers.push(WrappedHeader::from_header(&tip_header, tip_height as u32));
//     }

//     header_queue.add(headers.into()).unwrap();

//     assert_eq!(header_queue.height().unwrap(), 13);
// }

// #[test]
// #[ignore]
// fn reorg_deep() {
//     let mut conf = Conf::default();
//     conf.p2p = P2P::Yes;
//     let node_1 = BitcoinD::with_conf(bitcoind::downloaded_exe_path().unwrap(), &conf).unwrap();

//     let mut conf = Conf::default();
//     conf.p2p = node_1.p2p_connect(true).unwrap();
//     let node_2 = BitcoinD::with_conf(bitcoind::downloaded_exe_path().unwrap(), &conf).unwrap();
//     let alice_address = node_1.client.get_new_address(Some("alice"), None).unwrap();
//     let bob_address = node_2.client.get_new_address(Some("bob"), None).unwrap();

//     node_1
//         .client
//         .generate_to_address(1, &alice_address)
//         .unwrap();

//     let tip_hash = node_1.client.get_best_block_hash().unwrap();
//     let tip_header = node_1.client.get_block_header(&tip_hash).unwrap();
//     let tip_height = node_1
//         .client
//         .get_block_header_info(&tip_hash)
//         .unwrap()
//         .height;
//     let encoded_header = Encode::encode(&Adapter::new(tip_header)).unwrap();

//     let mut config: Config = Default::default();
//     config.encoded_trusted_header = encoded_header;
//     config.trusted_height = tip_height as u32;
//     config.retargeting = false;

//     let store = Store::new(Shared::new(MapStore::new()).into());
//     let mut header_queue = HeaderQueue::with_conf(store, Default::default(), config).unwrap();

//     let mut headers = Vec::with_capacity(10);
//     for _ in 0..10 {
//         node_1
//             .client
//             .generate_to_address(1, &alice_address)
//             .unwrap();

//         let tip_hash = node_1.client.get_best_block_hash().unwrap();
//         let tip_header = node_1.client.get_block_header(&tip_hash).unwrap();
//         let tip_header_info = node_1.client.get_block_header_info(&tip_hash).unwrap();
//         let tip_height = tip_header_info.height;

//         headers.push(WrappedHeader::from_header(&tip_header, tip_height as u32));
//     }

//     header_queue.add(headers.into()).unwrap();

//     node_2
//         .client
//         .call::<bitcoincore_rpc::jsonrpc::serde_json::Value>(
//             "disconnectnode",
//             &[into_json(node_1.params.p2p_socket.unwrap()).unwrap()],
//         )
//         .unwrap();

//     let mut headers = Vec::with_capacity(10);
//     for _ in 0..10 {
//         node_1
//             .client
//             .generate_to_address(1, &alice_address)
//             .unwrap();

//         let tip_hash = node_1.client.get_best_block_hash().unwrap();
//         let tip_header = node_1.client.get_block_header(&tip_hash).unwrap();
//         let tip_header_info = node_1.client.get_block_header_info(&tip_hash).unwrap();
//         let tip_height = tip_header_info.height;

//         headers.push(WrappedHeader::from_header(&tip_header, tip_height as u32));
//     }

//     header_queue.add(headers.into()).unwrap();
//     let mut headers = Vec::with_capacity(1000);
//     for _ in 0..1000 {
//         node_2.client.generate_to_address(1, &bob_address).unwrap();

//         let tip_hash = node_2.client.get_best_block_hash().unwrap();
//         let tip_header = node_2.client.get_block_header(&tip_hash).unwrap();
//         let tip_header_info = node_2.client.get_block_header_info(&tip_hash).unwrap();
//         let tip_height = tip_header_info.height;

//         headers.push(WrappedHeader::from_header(&tip_header, tip_height as u32));
//     }

//     header_queue.add(headers.into()).unwrap();

//     assert_eq!(header_queue.height().unwrap(), 1011);
// }

// #[test]
// #[ignore]
// fn mainnet_from_file() {
//     let block_data = fs::read("tests/data/block-data").unwrap();

//     let headers: Vec<BlockHeader> = block_data
//         .chunks(80)
//         .map(|chunk| BlockHeader::consensus_decode(chunk).unwrap())
//         .collect();

//     let first_encoded_header = headers.get(2016).unwrap();

//     let mut config: Config = Default::default();
//     config.encoded_trusted_header = Encode::encode(&Adapter::new(first_encoded_header)).unwrap();
//     config.trusted_height = 2016;

//     let store = Store::new(Shared::new(MapStore::new()).into());
//     let mut header_queue = HeaderQueue::with_conf(store, Default::default(), config).unwrap();

//     let mut add_headers = Vec::new();
//     for i in 2017..headers.len() - 1 {
//         let header = headers.get(i).unwrap();

//         if i % 100000 == 0 {
//             header_queue.add(add_headers.clone().into()).unwrap();
//             add_headers.clear();
//             add_headers.push(WrappedHeader::from_header(header, i as u32));
//         } else {
//             add_headers.push(WrappedHeader::from_header(header, i as u32));
//         }
//     }

//     header_queue.add(add_headers.into()).unwrap();
// }
>>>>>>> f2a18776
<|MERGE_RESOLUTION|>--- conflicted
+++ resolved
@@ -1,4 +1,3 @@
-<<<<<<< HEAD
 use bitcoin::consensus::Decodable;
 use bitcoin::BlockHeader;
 use bitcoind::bitcoincore_rpc::{self, Error as RpcError, RpcApi};
@@ -350,337 +349,4 @@
     }
 
     header_queue.add(add_headers.into()).unwrap();
-}
-=======
-// use bitcoin::consensus::Decodable;
-// use bitcoin::BlockHeader;
-// use bitcoind::bitcoincore_rpc::{self, Error as RpcError, RpcApi};
-// use bitcoind::BitcoinD;
-// use bitcoind::Conf;
-// use bitcoind::P2P;
-// use nomic::bitcoin::adapter::Adapter;
-// use nomic::bitcoin::header_queue::Config;
-// use nomic::bitcoin::header_queue::HeaderQueue;
-// use nomic::bitcoin::header_queue::WrappedHeader;
-// use orga::encoding::Encode;
-// use orga::store::{MapStore, Shared, Store};
-// use std::fs;
-
-// fn into_json<T>(val: T) -> Result<bitcoincore_rpc::jsonrpc::serde_json::Value, RpcError>
-// where
-//     T: serde::ser::Serialize,
-// {
-//     Ok(serde_json::to_value(val)?)
-// }
-
-// #[test]
-// fn reorg() {
-//     let mut conf = Conf::default();
-//     conf.p2p = P2P::Yes;
-//     let node_1 = BitcoinD::with_conf(bitcoind::downloaded_exe_path().unwrap(), &conf).unwrap();
-
-//     let mut conf = Conf::default();
-//     conf.p2p = node_1.p2p_connect(true).unwrap();
-//     let node_2 = BitcoinD::with_conf(bitcoind::downloaded_exe_path().unwrap(), &conf).unwrap();
-//     let alice_address = node_1.client.get_new_address(Some("alice"), None).unwrap();
-//     let bob_address = node_2.client.get_new_address(Some("bob"), None).unwrap();
-
-//     node_1
-//         .client
-//         .generate_to_address(1, &alice_address)
-//         .unwrap();
-
-//     let tip_hash = node_1.client.get_best_block_hash().unwrap();
-//     let tip_header = node_1.client.get_block_header(&tip_hash).unwrap();
-//     let tip_height = node_1
-//         .client
-//         .get_block_header_info(&tip_hash)
-//         .unwrap()
-//         .height;
-//     let encoded_header = Encode::encode(&Adapter::new(tip_header)).unwrap();
-
-//     let mut config: Config = Default::default();
-//     config.encoded_trusted_header = encoded_header;
-//     config.trusted_height = tip_height as u32;
-//     config.retargeting = false;
-
-//     let store = Store::new(Shared::new(MapStore::new()).into());
-//     let mut header_queue = HeaderQueue::with_conf(store, Default::default(), config).unwrap();
-
-//     let mut headers = Vec::with_capacity(11);
-//     for _ in 0..10 {
-//         node_1
-//             .client
-//             .generate_to_address(1, &alice_address)
-//             .unwrap();
-
-//         let tip_hash = node_1.client.get_best_block_hash().unwrap();
-//         let tip_header = node_1.client.get_block_header(&tip_hash).unwrap();
-//         let tip_height_info = node_1.client.get_block_header_info(&tip_hash).unwrap();
-//         let tip_height = tip_height_info.height;
-
-//         headers.push(WrappedHeader::from_header(&tip_header, tip_height as u32));
-//     }
-
-//     header_queue.add(headers.into()).unwrap();
-
-//     node_2
-//         .client
-//         .call::<bitcoincore_rpc::jsonrpc::serde_json::Value>(
-//             "disconnectnode",
-//             &[into_json(node_1.params.p2p_socket.unwrap()).unwrap()],
-//         )
-//         .unwrap();
-
-//     node_1
-//         .client
-//         .generate_to_address(1, &alice_address)
-//         .unwrap();
-
-//     let tip_hash = node_1.client.get_best_block_hash().unwrap();
-//     let tip_header = node_1.client.get_block_header(&tip_hash).unwrap();
-//     let tip_header_info = node_1.client.get_block_header_info(&tip_hash).unwrap();
-//     let tip_height = tip_header_info.height;
-
-//     header_queue
-//         .add(vec![WrappedHeader::from_header(&tip_header, tip_height as u32)].into())
-//         .unwrap();
-
-//     let mut headers = Vec::with_capacity(5);
-//     for _ in 0..5 {
-//         node_2.client.generate_to_address(1, &bob_address).unwrap();
-
-//         let tip_hash = node_2.client.get_best_block_hash().unwrap();
-//         let tip_header = node_2.client.get_block_header(&tip_hash).unwrap();
-//         let tip_header_info = node_2.client.get_block_header_info(&tip_hash).unwrap();
-//         let tip_height = tip_header_info.height;
-
-//         headers.push(WrappedHeader::from_header(&tip_header, tip_height as u32));
-//     }
-
-//     header_queue.add(headers.into()).unwrap();
-
-//     assert_eq!(header_queue.height().unwrap(), 16);
-// }
-
-// #[test]
-// fn reorg_competing_chain_similar() {
-//     let mut conf = Conf::default();
-//     conf.p2p = P2P::Yes;
-//     let node_1 = BitcoinD::with_conf(bitcoind::downloaded_exe_path().unwrap(), &conf).unwrap();
-
-//     let mut conf = Conf::default();
-//     conf.p2p = node_1.p2p_connect(true).unwrap();
-//     let node_2 = BitcoinD::with_conf(bitcoind::downloaded_exe_path().unwrap(), &conf).unwrap();
-//     let alice_address = node_1.client.get_new_address(Some("alice"), None).unwrap();
-//     let bob_address = node_2.client.get_new_address(Some("bob"), None).unwrap();
-
-//     node_1
-//         .client
-//         .generate_to_address(1, &alice_address)
-//         .unwrap();
-
-//     let tip_hash = node_1.client.get_best_block_hash().unwrap();
-//     let tip_header = node_1.client.get_block_header(&tip_hash).unwrap();
-//     let tip_height = node_1
-//         .client
-//         .get_block_header_info(&tip_hash)
-//         .unwrap()
-//         .height;
-//     let encoded_header = Encode::encode(&Adapter::new(tip_header)).unwrap();
-
-//     let mut config: Config = Default::default();
-//     config.encoded_trusted_header = encoded_header;
-//     config.trusted_height = tip_height as u32;
-//     config.retargeting = false;
-
-//     let store = Store::new(Shared::new(MapStore::new()).into());
-//     let mut header_queue = HeaderQueue::with_conf(store, Default::default(), config).unwrap();
-
-//     let mut headers = Vec::with_capacity(11);
-//     for _ in 0..10 {
-//         node_1
-//             .client
-//             .generate_to_address(1, &alice_address)
-//             .unwrap();
-
-//         let tip_hash = node_1.client.get_best_block_hash().unwrap();
-//         let tip_header = node_1.client.get_block_header(&tip_hash).unwrap();
-//         let tip_header_info = node_1.client.get_block_header_info(&tip_hash).unwrap();
-//         let tip_height = tip_header_info.height;
-
-//         headers.push(WrappedHeader::from_header(&tip_header, tip_height as u32));
-//     }
-
-//     header_queue.add(headers.into()).unwrap();
-
-//     node_2
-//         .client
-//         .call::<bitcoincore_rpc::jsonrpc::serde_json::Value>(
-//             "disconnectnode",
-//             &[into_json(node_1.params.p2p_socket.unwrap()).unwrap()],
-//         )
-//         .unwrap();
-
-//     let mut headers = Vec::with_capacity(5);
-//     for _ in 0..1 {
-//         node_1.client.generate_to_address(1, &bob_address).unwrap();
-
-//         let tip_hash = node_1.client.get_best_block_hash().unwrap();
-//         let tip_header = node_1.client.get_block_header(&tip_hash).unwrap();
-//         let tip_header_info = node_1.client.get_block_header_info(&tip_hash).unwrap();
-//         let tip_height = tip_header_info.height;
-
-//         headers.push(WrappedHeader::from_header(&tip_header, tip_height as u32));
-//     }
-
-//     header_queue.add(headers.into()).unwrap();
-
-//     let mut headers = Vec::with_capacity(5);
-//     for _ in 0..2 {
-//         node_2
-//             .client
-//             .generate_to_address(1, &alice_address)
-//             .unwrap();
-
-//         let tip_hash = node_2.client.get_best_block_hash().unwrap();
-//         let tip_header = node_2.client.get_block_header(&tip_hash).unwrap();
-//         let tip_header_info = node_2.client.get_block_header_info(&tip_hash).unwrap();
-//         let tip_height = tip_header_info.height;
-
-//         headers.push(WrappedHeader::from_header(&tip_header, tip_height as u32));
-//     }
-
-//     header_queue.add(headers.into()).unwrap();
-
-//     assert_eq!(header_queue.height().unwrap(), 13);
-// }
-
-// #[test]
-// #[ignore]
-// fn reorg_deep() {
-//     let mut conf = Conf::default();
-//     conf.p2p = P2P::Yes;
-//     let node_1 = BitcoinD::with_conf(bitcoind::downloaded_exe_path().unwrap(), &conf).unwrap();
-
-//     let mut conf = Conf::default();
-//     conf.p2p = node_1.p2p_connect(true).unwrap();
-//     let node_2 = BitcoinD::with_conf(bitcoind::downloaded_exe_path().unwrap(), &conf).unwrap();
-//     let alice_address = node_1.client.get_new_address(Some("alice"), None).unwrap();
-//     let bob_address = node_2.client.get_new_address(Some("bob"), None).unwrap();
-
-//     node_1
-//         .client
-//         .generate_to_address(1, &alice_address)
-//         .unwrap();
-
-//     let tip_hash = node_1.client.get_best_block_hash().unwrap();
-//     let tip_header = node_1.client.get_block_header(&tip_hash).unwrap();
-//     let tip_height = node_1
-//         .client
-//         .get_block_header_info(&tip_hash)
-//         .unwrap()
-//         .height;
-//     let encoded_header = Encode::encode(&Adapter::new(tip_header)).unwrap();
-
-//     let mut config: Config = Default::default();
-//     config.encoded_trusted_header = encoded_header;
-//     config.trusted_height = tip_height as u32;
-//     config.retargeting = false;
-
-//     let store = Store::new(Shared::new(MapStore::new()).into());
-//     let mut header_queue = HeaderQueue::with_conf(store, Default::default(), config).unwrap();
-
-//     let mut headers = Vec::with_capacity(10);
-//     for _ in 0..10 {
-//         node_1
-//             .client
-//             .generate_to_address(1, &alice_address)
-//             .unwrap();
-
-//         let tip_hash = node_1.client.get_best_block_hash().unwrap();
-//         let tip_header = node_1.client.get_block_header(&tip_hash).unwrap();
-//         let tip_header_info = node_1.client.get_block_header_info(&tip_hash).unwrap();
-//         let tip_height = tip_header_info.height;
-
-//         headers.push(WrappedHeader::from_header(&tip_header, tip_height as u32));
-//     }
-
-//     header_queue.add(headers.into()).unwrap();
-
-//     node_2
-//         .client
-//         .call::<bitcoincore_rpc::jsonrpc::serde_json::Value>(
-//             "disconnectnode",
-//             &[into_json(node_1.params.p2p_socket.unwrap()).unwrap()],
-//         )
-//         .unwrap();
-
-//     let mut headers = Vec::with_capacity(10);
-//     for _ in 0..10 {
-//         node_1
-//             .client
-//             .generate_to_address(1, &alice_address)
-//             .unwrap();
-
-//         let tip_hash = node_1.client.get_best_block_hash().unwrap();
-//         let tip_header = node_1.client.get_block_header(&tip_hash).unwrap();
-//         let tip_header_info = node_1.client.get_block_header_info(&tip_hash).unwrap();
-//         let tip_height = tip_header_info.height;
-
-//         headers.push(WrappedHeader::from_header(&tip_header, tip_height as u32));
-//     }
-
-//     header_queue.add(headers.into()).unwrap();
-//     let mut headers = Vec::with_capacity(1000);
-//     for _ in 0..1000 {
-//         node_2.client.generate_to_address(1, &bob_address).unwrap();
-
-//         let tip_hash = node_2.client.get_best_block_hash().unwrap();
-//         let tip_header = node_2.client.get_block_header(&tip_hash).unwrap();
-//         let tip_header_info = node_2.client.get_block_header_info(&tip_hash).unwrap();
-//         let tip_height = tip_header_info.height;
-
-//         headers.push(WrappedHeader::from_header(&tip_header, tip_height as u32));
-//     }
-
-//     header_queue.add(headers.into()).unwrap();
-
-//     assert_eq!(header_queue.height().unwrap(), 1011);
-// }
-
-// #[test]
-// #[ignore]
-// fn mainnet_from_file() {
-//     let block_data = fs::read("tests/data/block-data").unwrap();
-
-//     let headers: Vec<BlockHeader> = block_data
-//         .chunks(80)
-//         .map(|chunk| BlockHeader::consensus_decode(chunk).unwrap())
-//         .collect();
-
-//     let first_encoded_header = headers.get(2016).unwrap();
-
-//     let mut config: Config = Default::default();
-//     config.encoded_trusted_header = Encode::encode(&Adapter::new(first_encoded_header)).unwrap();
-//     config.trusted_height = 2016;
-
-//     let store = Store::new(Shared::new(MapStore::new()).into());
-//     let mut header_queue = HeaderQueue::with_conf(store, Default::default(), config).unwrap();
-
-//     let mut add_headers = Vec::new();
-//     for i in 2017..headers.len() - 1 {
-//         let header = headers.get(i).unwrap();
-
-//         if i % 100000 == 0 {
-//             header_queue.add(add_headers.clone().into()).unwrap();
-//             add_headers.clear();
-//             add_headers.push(WrappedHeader::from_header(header, i as u32));
-//         } else {
-//             add_headers.push(WrappedHeader::from_header(header, i as u32));
-//         }
-//     }
-
-//     header_queue.add(add_headers.into()).unwrap();
-// }
->>>>>>> f2a18776
+}